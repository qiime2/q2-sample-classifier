# ----------------------------------------------------------------------------
# Copyright (c) 2017-2018, QIIME 2 development team.
#
# Distributed under the terms of the Modified BSD License.
#
# The full license is in the file LICENSE, distributed with this software.
# ----------------------------------------------------------------------------

import collections

from sklearn.ensemble import IsolationForest
from sklearn.metrics import mean_squared_error, accuracy_score
from sklearn.feature_extraction import DictVectorizer
from sklearn.pipeline import Pipeline

import qiime2
import pandas as pd
import biom
import skbio

<<<<<<< HEAD
from .utilities import (_load_data, _maz_score, _prepare_training_data,
=======
from .utilities import (split_optimize_classify, _visualize, _load_data,
                        _set_parameters_and_estimator,
                        _prepare_training_data, _disable_feature_selection,
>>>>>>> 59c9c55c
                        nested_cross_validation, _fit_estimator,
                        _extract_features, _plot_accuracy,
                        _summarize_estimator)


defaults = {
    'test_size': 0.2,
    'step': 0.05,
    'cv': 5,
    'n_jobs': 1,
    'n_estimators': 100,
    'estimator_c': 'RandomForestClassifier',
    'estimator_r': 'RandomForestRegressor',
    'palette': 'sirocco',
    'missing_samples': 'error'
}


def classify_samples_from_dist(ctx, distance_matrix, metadata, k=1,
                               palette=defaults['palette']):
    ''' Returns knn classifier results from a distance matrix.'''
    distance_matrix = distance_matrix.view(skbio.DistanceMatrix)
    predictions = []
    metadata_series = metadata.to_series()
    for i, row in enumerate(distance_matrix):
        dists = []
        categories = []
        for j, dist in enumerate(row):
            if j == i:
                continue  # exclude self
            dists.append(dist)
            categories.append(metadata_series[distance_matrix.ids[j]])

        # k-long series of (category: dist) ordered small -> large
        nn_categories = pd.Series(dists, index=categories).nsmallest(k)
        counter = collections.Counter(nn_categories.index)
        max_counts = max(counter.values())
        # in order of closeness, pick a category that is or shares
        # max_counts
        for category in nn_categories.index:
            if counter[category] == max_counts:
                predictions.append(category)
                break

    predictions = pd.Series(predictions, index=distance_matrix.ids)
    predictions.index.name = 'SampleID'
    pred = qiime2.Artifact.import_data(
        'SampleData[ClassifierPredictions]', predictions)

    confusion = ctx.get_action('sample_classifier', 'confusion_matrix')
    accuracy_results, = confusion(
        pred, metadata, missing_samples='ignore', palette=palette)

    return pred, accuracy_results


def classify_samples(ctx,
                     table,
                     metadata,
                     test_size=defaults['test_size'],
                     step=defaults['step'],
                     cv=defaults['cv'],
                     random_state=None,
                     n_jobs=defaults['n_jobs'],
                     n_estimators=defaults['n_estimators'],
                     estimator=defaults['estimator_c'],
                     optimize_feature_selection=False,
                     parameter_tuning=False,
                     palette=defaults['palette'],
                     missing_samples=defaults['missing_samples']):

    split = ctx.get_action('sample_classifier', 'split_table')
    fit = ctx.get_action('sample_classifier', 'fit_classifier')
    predict_test = ctx.get_action(
        'sample_classifier', 'predict_classification')
    summarize_estimator = ctx.get_action('sample_classifier', 'summarize')
    confusion = ctx.get_action('sample_classifier', 'confusion_matrix')

    X_train, X_test = split(table, metadata, test_size, random_state,
                            stratify=True, missing_samples=missing_samples)

    sample_estimator, importance = fit(
        X_train, metadata, step, cv, random_state, n_jobs, n_estimators,
        estimator, optimize_feature_selection, parameter_tuning,
        missing_samples='ignore')

    predictions, = predict_test(X_test, sample_estimator, n_jobs)

    summary, = summarize_estimator(sample_estimator)

    accuracy_results, = confusion(
        predictions, metadata, missing_samples='ignore', palette=palette)

    return sample_estimator, importance, predictions, summary, accuracy_results


def regress_samples(ctx,
                    table,
                    metadata,
                    test_size=defaults['test_size'],
                    step=defaults['step'],
                    cv=defaults['cv'],
                    random_state=None,
                    n_jobs=defaults['n_jobs'],
                    n_estimators=defaults['n_estimators'],
                    estimator=defaults['estimator_r'],
                    optimize_feature_selection=False,
                    stratify=False,
                    parameter_tuning=False,
                    missing_samples=defaults['missing_samples']):

    split = ctx.get_action('sample_classifier', 'split_table')
    fit = ctx.get_action('sample_classifier', 'fit_regressor')
    predict_test = ctx.get_action('sample_classifier', 'predict_regression')
    summarize_estimator = ctx.get_action('sample_classifier', 'summarize')
    scatter = ctx.get_action('sample_classifier', 'scatterplot')

    X_train, X_test = split(table, metadata, test_size, random_state,
                            stratify, missing_samples=missing_samples)

    sample_estimator, importance = fit(
        X_train, metadata, step, cv, random_state, n_jobs, n_estimators,
        estimator, optimize_feature_selection, parameter_tuning,
        missing_samples='ignore')

    predictions, = predict_test(X_test, sample_estimator, n_jobs)

    summary, = summarize_estimator(sample_estimator)

    accuracy_results, = scatter(predictions, metadata, 'ignore')

    return sample_estimator, importance, predictions, summary, accuracy_results


def fit_classifier(table: biom.Table,
                   metadata: qiime2.CategoricalMetadataColumn,
                   step: float=defaults['step'], cv: int=defaults['cv'],
                   random_state: int=None, n_jobs: int=defaults['n_jobs'],
                   n_estimators: int=defaults['n_estimators'],
                   estimator: str=defaults['estimator_c'],
                   optimize_feature_selection: bool=False,
                   parameter_tuning: bool=False,
                   missing_samples: str=defaults['missing_samples']
                   ) -> (Pipeline, pd.DataFrame):
    estimator, importance = _fit_estimator(
        table, metadata, estimator, n_estimators, step, cv, random_state,
        n_jobs, optimize_feature_selection, parameter_tuning,
        missing_samples=missing_samples, classification=True)

    return estimator, importance


def fit_regressor(table: biom.Table,
                  metadata: qiime2.CategoricalMetadataColumn,
                  step: float=defaults['step'], cv: int=defaults['cv'],
                  random_state: int=None, n_jobs: int=defaults['n_jobs'],
                  n_estimators: int=defaults['n_estimators'],
                  estimator: str=defaults['estimator_r'],
                  optimize_feature_selection: bool=False,
                  parameter_tuning: bool=False,
                  missing_samples: str=defaults['missing_samples']
                  ) -> (Pipeline, pd.DataFrame):
    estimator, importance = _fit_estimator(
        table, metadata, estimator, n_estimators, step, cv, random_state,
        n_jobs, optimize_feature_selection, parameter_tuning,
        missing_samples=missing_samples, classification=False)

    return estimator, importance


def predict_base(table, sample_estimator, n_jobs):
    # extract feature data from biom
    feature_data = _extract_features(table)

    # reset n_jobs if this is a valid parameter for the estimator
    if 'est__n_jobs' in sample_estimator.get_params().keys():
        sample_estimator.set_params(est__n_jobs=n_jobs)

    # predict values and output as series
    y_pred = sample_estimator.predict(feature_data)
    # need to flatten arrays that come out as multidimensional
    y_pred = y_pred.flatten()
    y_pred = pd.Series(y_pred, index=table.ids(), name='prediction')
    y_pred.index.name = 'SampleID'

    return y_pred


def predict_classification(table: biom.Table, sample_estimator: Pipeline,
                           n_jobs: int=defaults['n_jobs']) -> pd.Series:
    return predict_base(table, sample_estimator, n_jobs)


def predict_regression(table: biom.Table, sample_estimator: Pipeline,
                       n_jobs: int=defaults['n_jobs']) -> pd.Series:
    return predict_base(table, sample_estimator, n_jobs)


def split_table(table: biom.Table, metadata: qiime2.MetadataColumn,
                test_size: float=defaults['test_size'], random_state: int=None,
                stratify: str=True,
                missing_samples: str=defaults['missing_samples']
                ) -> (biom.Table, biom.Table):
    column = metadata.name
    X_train, X_test, y_train, y_test = _prepare_training_data(
        table, metadata, column, test_size, random_state, load_data=True,
        stratify=True, missing_samples=missing_samples)
    # TODO: we can consider returning the metadata (y_train, y_test) if a
    # SampleData[Metadata] type comes into existence. For now we will just
    # throw this out.
    return X_train, X_test


def regress_samples_ncv(
        table: biom.Table, metadata: qiime2.NumericMetadataColumn,
        cv: int=defaults['cv'], random_state: int=None,
        n_jobs: int=defaults['n_jobs'],
        n_estimators: int=defaults['n_estimators'],
        estimator: str=defaults['estimator_r'], stratify: str=False,
        parameter_tuning: bool=False,
        missing_samples: str=defaults['missing_samples']
        ) -> (pd.Series, pd.DataFrame):

    y_pred, importances = nested_cross_validation(
        table, metadata, cv, random_state, n_jobs, n_estimators, estimator,
        stratify, parameter_tuning, classification=False,
        scoring=mean_squared_error, missing_samples=missing_samples)
    return y_pred, importances


def classify_samples_ncv(
        table: biom.Table, metadata: qiime2.CategoricalMetadataColumn,
        cv: int=defaults['cv'], random_state: int=None,
        n_jobs: int=defaults['n_jobs'],
        n_estimators: int=defaults['n_estimators'],
        estimator: str=defaults['estimator_c'],
        parameter_tuning: bool=False,
        missing_samples: str=defaults['missing_samples']
        ) -> (pd.Series, pd.DataFrame):

    y_pred, importances = nested_cross_validation(
        table, metadata, cv, random_state, n_jobs, n_estimators, estimator,
        stratify=True, parameter_tuning=parameter_tuning, classification=False,
        scoring=accuracy_score, missing_samples=missing_samples)
    return y_pred, importances


def scatterplot(output_dir: str, predictions: pd.Series,
                truth: qiime2.NumericMetadataColumn,
                missing_samples: str=defaults['missing_samples']) -> None:
    predictions = pd.to_numeric(predictions)

    _plot_accuracy(output_dir, predictions, truth, missing_samples,
                   classification=False, palette=None,
                   plot_title='regression scatterplot')


def confusion_matrix(output_dir: str, predictions: pd.Series,
                     truth: qiime2.CategoricalMetadataColumn,
                     missing_samples: str=defaults['missing_samples'],
                     palette: str=defaults['palette']) -> None:
    _plot_accuracy(output_dir, predictions, truth, missing_samples,
                   classification=True, palette=palette,
                   plot_title='confusion matrix')


def summarize(output_dir: str, sample_estimator: Pipeline):
    _summarize_estimator(output_dir, sample_estimator)


# The following method is experimental and is not registered in the current
# release. Any use of the API is at user's own risk.
def detect_outliers(table: biom.Table,
                    metadata: qiime2.Metadata, subset_column: str=None,
                    subset_value: str=None,
                    n_estimators: int=defaults['n_estimators'],
                    contamination: float=0.05, random_state: int=None,
                    n_jobs: int=defaults['n_jobs'],
                    missing_samples: str='ignore') -> (pd.Series):

    features, sample_md = _load_data(
        table, metadata, missing_samples=missing_samples)

    # if opting to train on a subset, choose subset that fits criteria
    if subset_column and subset_value:
        X_train = \
            [f for s, f in
             zip(sample_md[subset_column] == subset_value, features) if s]
    # raise error if subset_column or subset_value (but not both) are set
    elif subset_column is not None or subset_value is not None:
        raise ValueError((
            'subset_column and subset_value must both be provided with a '
            'valid value to perform model training on a subset of data.'))
    else:
        X_train = features

    # fit isolation tree
    estimator = Pipeline(
        [('dv', DictVectorizer()),
         ('est', IsolationForest(n_jobs=n_jobs, n_estimators=n_estimators,
                                 contamination=contamination,
                                 random_state=random_state))])
    estimator.fit(X_train)

    # predict outlier status
    y_pred = estimator.predict(features)
    y_pred = pd.Series(y_pred, index=sample_md.index)
    # predict reports whether sample is an inlier; change to outlier status
    y_pred[y_pred == -1] = 'True'
    y_pred[y_pred == 1] = 'False'
    y_pred.name = "outlier"
    return y_pred<|MERGE_RESOLUTION|>--- conflicted
+++ resolved
@@ -18,13 +18,7 @@
 import biom
 import skbio
 
-<<<<<<< HEAD
-from .utilities import (_load_data, _maz_score, _prepare_training_data,
-=======
-from .utilities import (split_optimize_classify, _visualize, _load_data,
-                        _set_parameters_and_estimator,
-                        _prepare_training_data, _disable_feature_selection,
->>>>>>> 59c9c55c
+from .utilities import (_load_data, _prepare_training_data,
                         nested_cross_validation, _fit_estimator,
                         _extract_features, _plot_accuracy,
                         _summarize_estimator)
