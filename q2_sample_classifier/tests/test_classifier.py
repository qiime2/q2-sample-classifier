--- conflicted
+++ resolved
@@ -232,14 +232,9 @@
         self.exp3 = pd.Series({1: 0.38666667, 20: 0.44166667}, name='Accuracy')
 
     def extract_rfe_scores_template(self, steps, expected):
-<<<<<<< HEAD
-        selector = RFECV(LinearSVR(random_state=123), step=steps, cv=2)
-        selector = selector.fit(self.X, self.y.ravel())
-=======
         selector = RFECV(RandomForestClassifier(
             random_state=123, n_estimators=2), step=steps, cv=10)
-        selector = selector.fit(self.X, self.y)
->>>>>>> 37eb6a86
+        selector = selector.fit(self.X, self.y.ravel())
         pdt.assert_series_equal(
             _extract_rfe_scores(selector), expected)
 
