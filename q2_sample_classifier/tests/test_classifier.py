# ----------------------------------------------------------------------------
# Copyright (c) 2017-2018, QIIME 2 development team.
#
# Distributed under the terms of the Modified BSD License.
#
# The full license is in the file LICENSE, distributed with this software.
# ----------------------------------------------------------------------------

import os
from os import mkdir
from os.path import join
from warnings import filterwarnings
import tempfile
import shutil
import json
import tarfile

import qiime2
import pandas as pd
import numpy as np
from sklearn.exceptions import ConvergenceWarning
from q2_sample_classifier.visuals import (
    _two_way_anova, _pairwise_stats, _linear_regress,
    _calculate_baseline_accuracy, _custom_palettes,
    _plot_heatmap_from_confusion_matrix)
from q2_sample_classifier.classify import (
    classify_samples, regress_samples, regress_samples_ncv,
<<<<<<< HEAD
    classify_samples_ncv, maturity_index, detect_outliers, split_table)
=======
    classify_samples_ncv, fit_classifier, fit_regressor, maturity_index,
    detect_outliers)
>>>>>>> c07867eb
from q2_sample_classifier.utilities import (
    split_optimize_classify, _set_parameters_and_estimator, _load_data,
    _calculate_feature_importances, _extract_important_features,
    _train_adaboost_base_estimator, _disable_feature_selection,
    _mean_feature_importance, _null_feature_importance, _extract_features)
from q2_sample_classifier import (
    BooleanSeriesFormat, BooleanSeriesDirectoryFormat, BooleanSeries,
    PredictionsFormat, PredictionsDirectoryFormat, Predictions,
    ImportanceFormat, ImportanceDirectoryFormat, Importance,
    SampleEstimatorDirFmt, PickleFormat, SampleEstimator)
from q2_types.sample_data import SampleData
from q2_types.feature_data import FeatureData
import pkg_resources
from qiime2.plugin.testing import TestPluginBase
from qiime2.plugin import ValidationError
import sklearn
from sklearn.metrics import mean_squared_error
from sklearn.ensemble import RandomForestClassifier, AdaBoostClassifier
from sklearn.svm import LinearSVC
from sklearn.feature_extraction import DictVectorizer
from sklearn.pipeline import Pipeline
from sklearn.externals import joblib
import pandas.util.testing as pdt
import biom


filterwarnings("ignore", category=UserWarning)
filterwarnings("ignore", category=Warning)
filterwarnings("ignore", category=ConvergenceWarning)


class SampleClassifierTestPluginBase(TestPluginBase):
    package = 'q2_sample_classifier.tests'

    def setUp(self):
        super().setUp()
        self.temp_dir = tempfile.TemporaryDirectory(
            prefix='q2-sample-classifier-test-temp-')

    def tearDown(self):
        self.temp_dir.cleanup()

    def get_data_path(self, filename):
        return pkg_resources.resource_filename(self.package,
                                               'data/%s' % filename)


class UtilitiesTests(SampleClassifierTestPluginBase):

    def setUp(self):
        super().setUp()

        exp_rf = pd.DataFrame(
            {'importance': [0.1, 0.2, 0.3]}, index=['a', 'b', 'c'])
        exp_rf.index.name = 'feature'
        self.exp_rf = exp_rf

        exp_svm = pd.DataFrame(
            {'importance0': [0.1, 0.2, 0.3], 'importance1': [0.4, 0.5, 0.6]},
            index=['a', 'b', 'c'])
        exp_svm.index.name = 'feature'
        self.exp_svm = exp_svm

        exp_lsvm = pd.DataFrame(
            {'importance0': [-0.048794, -0.048794, -0.048794]},
            index=['a', 'b', 'c'])
        exp_lsvm.index.name = 'feature'
        self.exp_lsvm = exp_lsvm

        self.features = biom.Table(np.array([[1]*5]*3), ['a', 'b', 'c'],
                                   list(map(str, range(5))))

        self.targets = pd.Series(['a', 'a', 'b', 'b', 'a'], name='bullseye')

    def test_extract_important_features_1d_array(self):
        importances = _extract_important_features(
            self.features.ids('observation'),
            np.ndarray((3,), buffer=np.array([0.1, 0.2, 0.3])))
        self.assertEqual(sorted(self.exp_rf), sorted(importances))

    def test_extract_important_features_2d_array(self):
        importances = _extract_important_features(
            self.features.ids('observation'),
            np.ndarray(
                (2, 3), buffer=np.array([0.1, 0.2, 0.3, 0.4, 0.5, 0.6])))
        self.assertEqual(sorted(self.exp_svm), sorted(importances))

    # test feature importance calculation with main classifier types
    def test_calculate_feature_importances_ensemble(self):
        estimator = Pipeline(
            [('dv', DictVectorizer()), ('est', RandomForestClassifier())])
        estimator.fit(_extract_features(self.features), self.targets)
        fi = _calculate_feature_importances(estimator)
        self.assertEqual(sorted(self.exp_rf), sorted(fi))

    def test_calculate_feature_importances_svm(self):
        estimator = Pipeline(
            [('dv', DictVectorizer()), ('est', LinearSVC())])
        estimator.fit(_extract_features(self.features), self.targets)
        fi = _calculate_feature_importances(estimator)
        self.assertEqual(sorted(self.exp_lsvm), sorted(fi))

    # confirm that feature selection incompatibility warnings work
    def test_disable_feature_selection_unsupported(self):
        with self.assertWarnsRegex(UserWarning, "does not support recursive"):
            _disable_feature_selection('KNeighborsClassifier', False)

    def test_mean_feature_importance_1d_arrays(self):
        exp = pd.DataFrame([10, 9, 8, 7], columns=["importance0"],
                           index=[3, 2, 1, 0])
        imps = [pd.DataFrame([1, 2, 3, 4], columns=["importance0"]),
                pd.DataFrame([5, 6, 7, 8], columns=["importance0"]),
                pd.DataFrame([9, 10, 11, 12], columns=["importance0"]),
                pd.DataFrame([13, 14, 15, 16], columns=["importance0"])]
        pdt.assert_frame_equal(_mean_feature_importance(imps), exp)

    def test_mean_feature_importance_different_column_names(self):
        exp = pd.DataFrame([[6, 5, 4, 3], [14, 13, 12, 11]],
                           index=["importance0", "importance1"],
                           columns=[3, 2, 1, 0]).T
        imps = [pd.DataFrame([1, 2, 3, 4], columns=["importance0"]),
                pd.DataFrame([5, 6, 7, 8], columns=["importance0"]),
                pd.DataFrame([9, 10, 11, 12], columns=["importance1"]),
                pd.DataFrame([13, 14, 15, 16], columns=["importance1"])]
        pdt.assert_frame_equal(_mean_feature_importance(imps), exp)

    def test_mean_feature_importance_2d_arrays(self):
        exp = pd.DataFrame([[3.5] * 4, [9.5] * 4],
                           index=["importance0", "importance1"],
                           columns=[3, 2, 1, 0]).T
        imps = [pd.DataFrame([[6, 5, 4, 3], [14, 13, 12, 11]],
                             index=["importance0", "importance1"],
                             columns=[3, 2, 1, 0]).T,
                pd.DataFrame([[1, 2, 3, 4], [5, 6, 7, 8]],
                             index=["importance0", "importance1"],
                             columns=[3, 2, 1, 0]).T]
        pdt.assert_frame_equal(_mean_feature_importance(imps), exp)

    # and this should not occur now, but theoretically should just concat and
    # sort but not collapse if all column names are unique
    def test_mean_feature_importance_do_not_collapse(self):
        imps = [pd.DataFrame([4, 3, 2, 1], columns=["importance0"]),
                pd.DataFrame([16, 15, 14, 13], columns=["importance1"])]
        exp = pd.concat(imps, axis=1)
        pdt.assert_frame_equal(_mean_feature_importance(imps), exp)

    def test_null_feature_importance(self):
        exp = pd.DataFrame(
            [1, 1, 1], index=['o1', 'o2', 'o3'], columns=['importance'])
        exp.index.name = 'feature'
        tab = biom.Table(np.array([[1., 2., 3.], [3., 2., 1.], [7., 6., 9.]]),
                         ['o1', 'o2', 'o3'], ['s1', 's2', 's3'])
        tab = _extract_features(tab)
        pdt.assert_frame_equal(_null_feature_importance(tab), exp)

    def test_load_data(self):
        # phony feature table
        id_map = {'0': 'peanut', '1': 'bugs', '2': 'qiime2', '3': 'matt',
                  '4': 'pandas'}
        a = self.features.update_ids(id_map, axis='sample')
        # phony metadata, convert to qiime2.Metadata
        b = self.targets
        b.index = ['pandas', 'peanut', 'qiime1', 'flapjacks', 'bugs']
        b.index.name = '#SampleID'
        b = qiime2.Metadata(b.to_frame())
        # test that merge of tables is inner merge
        intersection = set(('peanut', 'bugs', 'pandas'))
        feature_data, targets = _load_data(a, b, missing_samples='ignore')
        exp = [{'c': 1.0, 'a': 1.0, 'b': 1.0}, {'c': 1.0, 'a': 1.0, 'b': 1.0},
               {'c': 1.0, 'a': 1.0, 'b': 1.0}]
        np.testing.assert_array_equal(feature_data, exp)
        self.assertEqual(set(targets.index), intersection)


class VisualsTests(SampleClassifierTestPluginBase):

    def test_two_way_anova(self):
        aov, mod_sum = _two_way_anova(tab1, md, 'Value', 'Time', 'Group')
        self.assertAlmostEqual(aov['PR(>F)']['Group'], 0.00013294988301061492)
        self.assertAlmostEqual(aov['PR(>F)']['Time'], 4.1672315658105502e-07)
        self.assertAlmostEqual(aov['PR(>F)']['Time:Group'], 0.0020603144625217)

    def test_pairwise_tests(self):
        res = _pairwise_stats(tab1, md, 'Value', 'Time', 'Group')
        self.assertAlmostEqual(
            res['q-value'][(1, 'a')][(1, 'b')], 0.066766544811987918)
        self.assertAlmostEqual(
            res['q-value'][(1, 'a')][(2, 'b')], 0.00039505928148818022)

    def test_linear_regress(self):
        res = _linear_regress(md['Value'], md['Time'])
        self.assertAlmostEqual(res.iloc[0]['Mean squared error'], 1.9413916666)
        self.assertAlmostEqual(res.iloc[0]['r-value'], 0.86414956372460128)
        self.assertAlmostEqual(res.iloc[0]['r-squared'], 0.74675446848541871)
        self.assertAlmostEqual(res.iloc[0]['P-value'], 0.00028880275858705694)

    def test_calculate_baseline_accuracy(self):
        accuracy = 0.9
        y_test = pd.Series(['a', 'a', 'a', 'b', 'b', 'b'], name="class")
        classifier_accuracy = _calculate_baseline_accuracy(y_test, accuracy)
        expected_results = (6, 3, 0.5, 1.8)
        for i in zip(classifier_accuracy, expected_results):
            self.assertEqual(i[0], i[1])


class TestSemanticTypes(SampleClassifierTestPluginBase):

    def test_boolean_series_format_validate_positive(self):
        filepath = self.get_data_path('outliers.tsv')
        format = BooleanSeriesFormat(filepath, mode='r')
        format.validate()

    def test_boolean_series_format_validate_negative(self):
        filepath = self.get_data_path('coordinates.tsv')
        format = BooleanSeriesFormat(filepath, mode='r')
        with self.assertRaisesRegex(ValidationError, 'BooleanSeriesFormat'):
            format.validate()

    def test_boolean_series_dir_fmt_validate_positive(self):
        filepath = self.get_data_path('outliers.tsv')
        shutil.copy(filepath, self.temp_dir.name)
        format = BooleanSeriesDirectoryFormat(self.temp_dir.name, mode='r')
        format.validate()

    def test_boolean_series_semantic_type_registration(self):
        self.assertRegisteredSemanticType(BooleanSeries)

    def test_sample_data_boolean_series_to_boolean_dir_fmt_registration(self):
        self.assertSemanticTypeRegisteredToFormat(
            SampleData[BooleanSeries], BooleanSeriesDirectoryFormat)

    def test_pd_series_to_boolean_format(self):
        transformer = self.get_transformer(pd.Series, BooleanSeriesFormat)
        exp_index = pd.Index(['a', 'b', 'c', 'd'], dtype=object)
        exp = pd.Series([True, False, True, False],
                        name='outlier', index=exp_index)
        obs = transformer(exp)
        obs = pd.Series.from_csv(str(obs), sep='\t', header=0)
        self.assertEqual(sorted(exp), sorted(obs))

    def test_boolean_format_to_pd_series(self):
        _, obs = self.transform_format(
            BooleanSeriesFormat, pd.Series, 'outliers.tsv')
        exp_index = pd.Index(['a', 'b', 'c', 'd'], dtype=object)
        exp = pd.Series(['True', 'False', 'True', 'False'],
                        name='outlier', index=exp_index)
        self.assertEqual(sorted(exp), sorted(obs))

    def test_boolean_format_to_metadata(self):
        _, obs = self.transform_format(
            BooleanSeriesFormat, qiime2.Metadata, 'outliers.tsv')

        exp_index = pd.Index(['a', 'b', 'c', 'd'], name='id')
        exp = pd.DataFrame([['True'], ['False'], ['True'], ['False']],
                           columns=['outlier'], index=exp_index, dtype='str')
        exp = qiime2.Metadata(exp)
        self.assertEqual(obs, exp)

    # test predictions format
    def test_Predictions_format_validate_positive(self):
        filepath = self.get_data_path('predictions.tsv')
        format = PredictionsFormat(filepath, mode='r')
        format.validate(level='min')
        format.validate()

    def test_Predictions_format_validate_negative(self):
        filepath = self.get_data_path('coordinates.tsv')
        format = PredictionsFormat(filepath, mode='r')
        with self.assertRaisesRegex(ValidationError, 'PredictionsFormat'):
            format.validate()

    def test_Predictions_dir_fmt_validate_positive(self):
        filepath = self.get_data_path('predictions.tsv')
        shutil.copy(filepath, self.temp_dir.name)
        format = PredictionsDirectoryFormat(self.temp_dir.name, mode='r')
        format.validate()

    def test_Predictions_semantic_type_registration(self):
        self.assertRegisteredSemanticType(Predictions)

    def test_sample_data_Predictions_to_Predictions_dir_fmt_registration(self):
        self.assertSemanticTypeRegisteredToFormat(
            SampleData[Predictions], PredictionsDirectoryFormat)

    def test_pd_series_to_Predictions_format(self):
        transformer = self.get_transformer(pd.Series, PredictionsFormat)
        exp = pd.Series([1, 2, 3, 4],
                        name='prediction', index=['a', 'b', 'c', 'd'])
        obs = transformer(exp)
        obs = pd.Series.from_csv(str(obs), sep='\t', header=0)
        pdt.assert_series_equal(obs[:4], exp)

    def test_Predictions_format_to_pd_series(self):
        _, obs = self.transform_format(
            PredictionsFormat, pd.Series, 'predictions.tsv')
        exp_index = pd.Index(['10249.C001.10SS', '10249.C002.05SS',
                              '10249.C004.01SS', '10249.C004.11SS'],
                             name='id', dtype=object)
        exp = pd.Series(['4.5', '2.5', '0.5', '4.5'], name='prediction',
                        index=exp_index, dtype=object)
        pdt.assert_series_equal(obs[:4], exp)

    def test_Predictions_format_to_metadata(self):
        _, obs = self.transform_format(
            PredictionsFormat, qiime2.Metadata, 'predictions.tsv')
        exp_index = pd.Index(['10249.C001.10SS', '10249.C002.05SS',
                              '10249.C004.01SS', '10249.C004.11SS'],
                             name='id')
        exp = pd.DataFrame([4.5, 2.5, 0.5, 4.5], columns=['prediction'],
                           index=exp_index, dtype='str')
        pdt.assert_frame_equal(obs.to_dataframe()[:4], exp)

    # test Importance format
    def test_Importance_format_validate_positive(self):
        filepath = self.get_data_path('importance.tsv')
        format = ImportanceFormat(filepath, mode='r')
        format.validate(level='min')
        format.validate()

    def test_Importance_format_validate_negative_nonnumeric(self):
        filepath = self.get_data_path('chardonnay.map.txt')
        format = ImportanceFormat(filepath, mode='r')
        with self.assertRaisesRegex(ValidationError, 'numeric values'):
            format.validate()

    def test_Importance_format_validate_negative_empty(self):
        filepath = self.get_data_path('empty_file.txt')
        format = ImportanceFormat(filepath, mode='r')
        with self.assertRaisesRegex(ValidationError, 'one data record'):
            format.validate()

    def test_Importance_format_validate_negative(self):
        filepath = self.get_data_path('garbage.txt')
        format = ImportanceFormat(filepath, mode='r')
        with self.assertRaisesRegex(ValidationError, 'two or more fields'):
            format.validate()

    def test_Importance_dir_fmt_validate_positive(self):
        filepath = self.get_data_path('importance.tsv')
        shutil.copy(filepath, self.temp_dir.name)
        format = ImportanceDirectoryFormat(self.temp_dir.name, mode='r')
        format.validate()

    def test_Importance_semantic_type_registration(self):
        self.assertRegisteredSemanticType(Importance)

    def test_sample_data_Importance_to_Importance_dir_fmt_registration(self):
        self.assertSemanticTypeRegisteredToFormat(
            FeatureData[Importance], ImportanceDirectoryFormat)

    def test_pd_dataframe_to_Importance_format(self):
        transformer = self.get_transformer(pd.DataFrame, ImportanceFormat)
        exp = pd.DataFrame([1, 2, 3, 4],
                           columns=['importance'], index=['a', 'b', 'c', 'd'])
        obs = transformer(exp)
        obs = pd.DataFrame.from_csv(str(obs), sep='\t', header=0)
        pdt.assert_frame_equal(exp, obs)

    def test_Importance_format_to_pd_dataframe(self):
        _, obs = self.transform_format(
            ImportanceFormat, pd.DataFrame, 'importance.tsv')
        exp_index = pd.Index(['74ec9fe6ffab4ecff6d5def74298a825',
                              'c82032c40c98975f71892e4be561c87a',
                              '79280cea51a6fe8a3432b2f266dd34db',
                              'f7686a74ca2d3729eb66305e8a26309b'],
                             name='id')
        exp = pd.DataFrame([0.44469828320835586, 0.07760118417569697,
                            0.06570251750505914, 0.061718558716901406],
                           columns=['importance'],
                           index=exp_index, dtype='str')
        pdt.assert_frame_equal(exp, obs[:4])

    def test_Importance_format_to_metadata(self):
        _, obs = self.transform_format(
            ImportanceFormat, qiime2.Metadata, 'importance.tsv')
        exp_index = pd.Index(['74ec9fe6ffab4ecff6d5def74298a825',
                              'c82032c40c98975f71892e4be561c87a',
                              '79280cea51a6fe8a3432b2f266dd34db',
                              'f7686a74ca2d3729eb66305e8a26309b'],
                             name='id')
        exp = pd.DataFrame([0.44469828320835586, 0.07760118417569697,
                            0.06570251750505914, 0.061718558716901406],
                           columns=['importance'],
                           index=exp_index, dtype='str')
        pdt.assert_frame_equal(obs.to_dataframe()[:4], exp)

    # this just checks that palette names are valid input
    def test_custom_palettes(self):
        confused = np.array([[1, 0], [0, 1]])
        for palette in _custom_palettes().keys():
            _plot_heatmap_from_confusion_matrix(confused, palette)


class EstimatorsTests(SampleClassifierTestPluginBase):

    def setUp(self):
        super().setUp()

        def _load_biom(table_fp):
            table_fp = self.get_data_path(table_fp)
            table = qiime2.Artifact.load(table_fp)
            table = table.view(biom.Table)
            return table

        def _load_md(md_fp):
            md_fp = self.get_data_path(md_fp)
            md = pd.DataFrame.from_csv(md_fp, sep='\t')
            md = qiime2.Metadata(md)
            return md

        def _load_nmc(md_fp, column):
            md_fp = self.get_data_path(md_fp)
            md = pd.DataFrame.from_csv(md_fp, sep='\t')
            md = qiime2.NumericMetadataColumn(md[column])
            return md

        def _load_cmc(md_fp, column):
            md_fp = self.get_data_path(md_fp)
            md = pd.DataFrame.from_csv(md_fp, sep='\t')
            md = qiime2.CategoricalMetadataColumn(md[column])
            return md

        self.table_chard_fp = _load_biom('chardonnay.table.qza')
        self.md_chard_fp = _load_md('chardonnay.map.txt')
        self.mdc_chard_fp = _load_cmc('chardonnay.map.txt', 'Region')
        self.table_ecam_fp = _load_biom('ecam-table-maturity.qza')
        self.md_ecam_fp = _load_md('ecam_map_maturity.txt')
        self.mdc_ecam_fp = _load_nmc('ecam_map_maturity.txt', 'month')
        self.exp_imp = pd.DataFrame.from_csv(
            self.get_data_path('importance.tsv'), sep='\t')
        self.exp_pred = pd.Series.from_csv(
            self.get_data_path('predictions.tsv'), sep='\t', header=0)

    # test feature extraction
    def test_extract_features(self):
        table = self.table_ecam_fp
        dicts = _extract_features(table)
        dv = DictVectorizer()
        dv.fit(dicts)
        features = table.ids('observation')
        self.assertEqual(set(dv.get_feature_names()), set(features))
        self.assertEqual(len(dicts), len(table.ids()))
        for dict_row, (table_row, _, _) in zip(dicts, table.iter()):
            for feature, count in zip(features, table_row):
                if count == 0:
                    self.assertTrue(feature not in dict_row)
                else:
                    self.assertEqual(dict_row[feature], count)

    # test that the plugin/visualizer work
    def test_classify_samples(self):
        tmpd = join(self.temp_dir.name, 'RandomForestClassifier')
        mkdir(tmpd)
        classify_samples(tmpd, self.table_chard_fp, self.mdc_chard_fp,
                         test_size=0.5, cv=3,
                         n_estimators=2, n_jobs=1,
                         estimator='RandomForestClassifier',
                         parameter_tuning=True,
                         optimize_feature_selection=True,
                         missing_samples='ignore')

    # test that each classifier works and delivers an expected accuracy result
    # when a random seed is set.
    def test_classifiers(self):
        for classifier in ['RandomForestClassifier', 'ExtraTreesClassifier',
                           'GradientBoostingClassifier', 'AdaBoostClassifier',
                           'LinearSVC', 'SVC', 'KNeighborsClassifier']:
            tmpd = join(self.temp_dir.name, classifier)
            mkdir(tmpd)
            estimator, pad, pt = _set_parameters_and_estimator(
                classifier, self.table_chard_fp, self.md_chard_fp, 'Region',
                n_estimators=10, n_jobs=1, cv=1,
                random_state=123, parameter_tuning=False, classification=True,
                missing_samples='ignore')
            estimator, cm, accuracy, importances = split_optimize_classify(
                self.table_chard_fp, self.md_chard_fp, 'Region', estimator,
                tmpd, test_size=0.5, cv=1, random_state=123,
                n_jobs=1, optimize_feature_selection=False,
                parameter_tuning=False, param_dist=None,
                calc_feature_importance=False, missing_samples='ignore')
            self.assertAlmostEqual(accuracy, seeded_results[classifier])
            self.assertAlmostEqual(
                accuracy, seeded_results[classifier], places=4,
                msg='Accuracy of %s classifier was %f, but expected %f' % (
                    classifier, accuracy, seeded_results[classifier]))

    # test that the plugin methods/visualizers work
    def test_regress_samples_ncv(self):
        y_pred, importances = regress_samples_ncv(
            self.table_ecam_fp, self.mdc_ecam_fp, random_state=123,
            n_estimators=2, n_jobs=1, stratify=True, parameter_tuning=True,
            missing_samples='ignore')

    def test_classify_samples_ncv(self):
        y_pred, importances = classify_samples_ncv(
            self.table_chard_fp, self.mdc_chard_fp, random_state=123,
            n_estimators=2, n_jobs=1, missing_samples='ignore')

    # test ncv a second time with KNeighborsRegressor (no feature importance)
    def test_regress_samples_ncv_knn(self):
        y_pred, importances = regress_samples_ncv(
            self.table_ecam_fp, self.mdc_ecam_fp, random_state=123,
            n_estimators=2, n_jobs=1, stratify=False, parameter_tuning=False,
            estimator='KNeighborsRegressor', missing_samples='ignore')

    def test_regress_samples(self):
        tmpd = join(self.temp_dir.name, 'RandomForestRegressor')
        mkdir(tmpd)
        regress_samples(tmpd, self.table_ecam_fp, self.mdc_ecam_fp,
                        test_size=0.5, cv=3,
                        n_estimators=2, n_jobs=1,
                        estimator='RandomForestRegressor',
                        missing_samples='ignore')

    # test that ncv gives expected results
    def test_regress_samples_ncv_accuracy(self):
        y_pred, importances = regress_samples_ncv(
            self.table_ecam_fp, self.mdc_ecam_fp, random_state=123,
            n_estimators=2, n_jobs=1, missing_samples='ignore')
        pdt.assert_series_equal(y_pred, self.exp_pred)
        pdt.assert_frame_equal(importances, self.exp_imp)

    # test that fit_* methods output consistent importance scores
    def test_fit_regressor(self):
        pipeline, importances = fit_regressor(
            self.table_ecam_fp, self.mdc_ecam_fp, random_state=123,
            n_estimators=2, n_jobs=1, missing_samples='ignore')
        exp_imp = pd.DataFrame.from_csv(
            self.get_data_path('importance_cv.tsv'), sep='\t')
        pdt.assert_frame_equal(importances, exp_imp)

    # just make sure this method runs. Uses the same internal function as
    # fit_regressor, so importance score consistency is covered by the above
    # test.
    def test_fit_classifier(self):
        pipeline, importances = fit_classifier(
            self.table_ecam_fp, self.mdc_ecam_fp, random_state=123,
            n_estimators=2, n_jobs=1, optimize_feature_selection=True,
            parameter_tuning=True, missing_samples='ignore')

    # test that each regressor works and delivers an expected accuracy result
    # when a random seed is set.
    def test_regressors(self):
        for regressor in ['RandomForestRegressor', 'ExtraTreesRegressor',
                          'GradientBoostingRegressor', 'AdaBoostRegressor',
                          'Lasso', 'Ridge', 'ElasticNet',
                          'KNeighborsRegressor', 'LinearSVR', 'SVR']:
            tmpd = join(self.temp_dir.name, regressor)
            mkdir(tmpd)
            estimator, pad, pt = _set_parameters_and_estimator(
                regressor, self.table_ecam_fp, self.md_ecam_fp, 'month',
                n_estimators=10, n_jobs=1, cv=1,
                random_state=123, parameter_tuning=False, classification=False,
                missing_samples='ignore')
            estimator, cm, accuracy, importances = split_optimize_classify(
                self.table_ecam_fp, self.md_ecam_fp, 'month', estimator,
                tmpd, test_size=0.5, cv=1, random_state=123,
                n_jobs=1, optimize_feature_selection=False,
                parameter_tuning=False, param_dist=None, classification=False,
                calc_feature_importance=False, scoring=mean_squared_error,
                missing_samples='ignore')
            self.assertAlmostEqual(
                accuracy, seeded_results[regressor], places=4,
                msg='Accuracy of %s regressor was %f, but expected %f' % (
                    regressor, accuracy, seeded_results[regressor]))

    # test adaboost base estimator trainer
    def test_train_adaboost_base_estimator(self):
        abe = _train_adaboost_base_estimator(
            self.table_chard_fp, self.mdc_chard_fp, 'Region',
            n_estimators=10, n_jobs=1, cv=3, random_state=None,
            parameter_tuning=True, classification=True,
            missing_samples='ignore')
        self.assertEqual(type(abe.named_steps.est), AdaBoostClassifier)

    # test some invalid inputs/edge cases
    def test_invalids(self):
        estimator, pad, pt = _set_parameters_and_estimator(
            'RandomForestClassifier', self.table_chard_fp, self.md_chard_fp,
            'Region', n_estimators=10, n_jobs=1, cv=1,
            random_state=123, parameter_tuning=False, classification=True,
            missing_samples='ignore')
        regressor, pad, pt = _set_parameters_and_estimator(
            'RandomForestRegressor', self.table_chard_fp, self.md_chard_fp,
            'Region', n_estimators=10, n_jobs=1, cv=1,
            random_state=123, parameter_tuning=False, classification=True,
            missing_samples='ignore')
        # zero samples (if mapping file and table have no common samples)
        with self.assertRaisesRegex(ValueError, "metadata"):
            estimator, cm, accuracy, importances = split_optimize_classify(
                self.table_ecam_fp, self.md_chard_fp, 'Region', estimator,
                self.temp_dir.name, test_size=0.5, cv=1, random_state=123,
                n_jobs=1, optimize_feature_selection=False,
                parameter_tuning=False, param_dist=None,
                calc_feature_importance=False, missing_samples='ignore')
        # too few samples to stratify
        with self.assertRaisesRegex(ValueError, "metadata"):
            estimator, cm, accuracy, importances = split_optimize_classify(
                self.table_chard_fp, self.md_chard_fp, 'Region', estimator,
                self.temp_dir.name, test_size=0.9, cv=1, random_state=123,
                n_jobs=1, optimize_feature_selection=False,
                parameter_tuning=False, param_dist=None,
                calc_feature_importance=False, missing_samples='ignore')
        # regressor chosen for classification problem
        with self.assertRaisesRegex(ValueError, "convert"):
            estimator, cm, accuracy, importances = split_optimize_classify(
                self.table_chard_fp, self.md_chard_fp, 'Region', regressor,
                self.temp_dir.name, test_size=0.5, cv=1, random_state=123,
                n_jobs=1, optimize_feature_selection=False,
                parameter_tuning=False, param_dist=None,
                calc_feature_importance=False, missing_samples='ignore')
        # metadata is a subset of feature table ids... raise error or else
        # an inner merge is taken, causing samples to be silently dropped!
        with self.assertRaisesRegex(ValueError, 'Missing samples'):
            md = self.md_chard_fp.filter_ids(self.md_chard_fp.ids[:5])
            estimator, cm, accuracy, importances = split_optimize_classify(
                self.table_chard_fp, md, 'Region', regressor,
                self.temp_dir.name, missing_samples='error')

    def test_split_table_no_rounding_error(self):
        X_train, X_test = split_table(
            self.table_chard_fp, self.mdc_chard_fp, test_size=0.5,
            random_state=123, stratify=True)
        self.assertEqual(len(X_train) + len(X_test), 21)

    def test_split_table_no_split(self):
        X_train, X_test = split_table(
            self.table_chard_fp, self.mdc_chard_fp, test_size=0.0,
            random_state=123, stratify=True)
        self.assertEqual(len(X_train), 21)

    def test_split_table_invalid_test_size(self):
        with self.assertRaisesRegex(ValueError, "at least two samples"):
            X_train, X_test = split_table(
                self.table_chard_fp, self.mdc_chard_fp, test_size=1.0,
                random_state=123, stratify=True)

    # test experimental functions
    def test_maturity_index(self):
        maturity_index(self.temp_dir.name, self.table_ecam_fp, self.md_ecam_fp,
                       column='month', group_by='delivery', random_state=123,
                       n_jobs=1, control='Vaginal', test_size=0.4,
                       missing_samples='ignore')

    def test_detect_outliers(self):
        detect_outliers(self.table_chard_fp, self.md_chard_fp,
                        random_state=123, n_jobs=1, contamination=0.05)

    def test_detect_outliers_with_subsets(self):
        detect_outliers(self.table_chard_fp, self.md_chard_fp,
                        random_state=123, n_jobs=1, contamination=0.05,
                        subset_column='Vineyard', subset_value=1)

    def test_detect_outliers_raise_error_on_missing_subset_data(self):
        with self.assertRaisesRegex(ValueError, "must both be provided"):
            detect_outliers(self.table_chard_fp, self.md_chard_fp,
                            random_state=123, n_jobs=1, contamination=0.05,
                            subset_column='Vineyard', subset_value=None)
        with self.assertRaisesRegex(ValueError, "must both be provided"):
            detect_outliers(self.table_chard_fp, self.md_chard_fp,
                            random_state=123, n_jobs=1, contamination=0.05,
                            subset_column=None, subset_value=1)


class SampleEstimatorTestBase(SampleClassifierTestPluginBase):
    package = 'q2_sample_classifier.tests'

    def setUp(self):
        super().setUp()

        def _load_biom(table_fp):
            table_fp = self.get_data_path(table_fp)
            table = qiime2.Artifact.load(table_fp)
            table = table.view(biom.Table)
            return table

        def _load_nmc(md_fp, column):
            md_fp = self.get_data_path(md_fp)
            md = pd.DataFrame.from_csv(md_fp, sep='\t')
            md = qiime2.NumericMetadataColumn(md[column])
            return md

        table_ecam_fp = _load_biom('ecam-table-maturity.qza')
        mdc_ecam_fp = _load_nmc('ecam_map_maturity.txt', 'month')

        pipeline, importances = fit_classifier(
            table_ecam_fp, mdc_ecam_fp, random_state=123,
            n_estimators=2, n_jobs=1, optimize_feature_selection=True,
            parameter_tuning=True, missing_samples='ignore')
        transformer = self.get_transformer(
            Pipeline, SampleEstimatorDirFmt)
        self._sklp = transformer(pipeline)
        sklearn_pipeline = self._sklp.sklearn_pipeline.view(PickleFormat)
        self.sklearn_pipeline = str(sklearn_pipeline)

    def _custom_setup(self, version):
        with open(os.path.join(self.temp_dir.name,
                               'sklearn_version.json'), 'w') as fh:
            fh.write(json.dumps({'sklearn-version': version}))
        shutil.copy(self.sklearn_pipeline, self.temp_dir.name)
        return SampleEstimatorDirFmt(
            self.temp_dir.name, mode='r')


class TestTypes(SampleClassifierTestPluginBase):
    def test_taxonomic_classifier_semantic_type_registration(self):
        self.assertRegisteredSemanticType(SampleEstimator)

    def test_taxonomic_classifier_semantic_type_to_format_registration(self):
        self.assertSemanticTypeRegisteredToFormat(
            SampleEstimator, SampleEstimatorDirFmt)


class TestFormats(SampleEstimatorTestBase):
    def test_taxonomic_classifier_dir_fmt(self):
        format = self._custom_setup(sklearn.__version__)

        # Should not error
        format.validate()


class TestTransformers(SampleEstimatorTestBase):
    def test_old_sklearn_version(self):
        transformer = self.get_transformer(
            SampleEstimatorDirFmt, Pipeline)
        input = self._custom_setup('a very old version')
        with self.assertRaises(ValueError):
            transformer(input)

    def test_taxo_class_dir_fmt_to_taxo_class_result(self):
        input = self._custom_setup(sklearn.__version__)

        transformer = self.get_transformer(
            SampleEstimatorDirFmt, Pipeline)
        obs = transformer(input)

        self.assertTrue(obs)

    def test_taxo_class_result_to_taxo_class_dir_fmt(self):
        def read_pipeline(pipeline_filepath):
            with tarfile.open(pipeline_filepath) as tar:
                dirname = tempfile.mkdtemp()
                tar.extractall(dirname)
                pipeline = joblib.load(os.path.join(dirname,
                                       'sklearn_pipeline.pkl'))
                for fn in tar.getnames():
                    os.unlink(os.path.join(dirname, fn))
                os.rmdir(dirname)
            return pipeline

        exp = read_pipeline(self.sklearn_pipeline)
        transformer = self.get_transformer(
            Pipeline, SampleEstimatorDirFmt)
        obs = transformer(exp)
        sklearn_pipeline = obs.sklearn_pipeline.view(PickleFormat)
        obs_pipeline = read_pipeline(str(sklearn_pipeline))
        obs = obs_pipeline
        self.assertTrue(obs)


md = pd.DataFrame([(1, 'a', 0.11), (1, 'a', 0.12), (1, 'a', 0.13),
                   (2, 'a', 0.19), (2, 'a', 0.18), (2, 'a', 0.21),
                   (1, 'b', 0.14), (1, 'b', 0.13), (1, 'b', 0.14),
                   (2, 'b', 0.26), (2, 'b', 0.27), (2, 'b', 0.29)],
                  columns=['Time', 'Group', 'Value'])

tab1 = pd.DataFrame([1, 1, 1, 1, 1, 1, 1, 1, 1, 1, 1, 1], columns=['Junk'])

seeded_results = {
    'RandomForestClassifier': 0.63636363636363635,
    'ExtraTreesClassifier': 0.454545454545,
    'GradientBoostingClassifier': 0.272727272727,
    'AdaBoostClassifier': 0.272727272727,
    'LinearSVC': 0.727272727273,
    'SVC': 0.545454545455,
    'KNeighborsClassifier': 0.363636363636,
    'RandomForestRegressor': 23.226508,
    'ExtraTreesRegressor': 19.725397,
    'GradientBoostingRegressor': 34.157100,
    'AdaBoostRegressor': 30.920635,
    'Lasso': 722.827623,
    'Ridge': 123.625210,
    'ElasticNet': 618.532273,
    'KNeighborsRegressor': 44.7847619048,
    'LinearSVR': 511.816385601,
    'SVR': 72.6666666667}<|MERGE_RESOLUTION|>--- conflicted
+++ resolved
@@ -25,12 +25,8 @@
     _plot_heatmap_from_confusion_matrix)
 from q2_sample_classifier.classify import (
     classify_samples, regress_samples, regress_samples_ncv,
-<<<<<<< HEAD
-    classify_samples_ncv, maturity_index, detect_outliers, split_table)
-=======
     classify_samples_ncv, fit_classifier, fit_regressor, maturity_index,
-    detect_outliers)
->>>>>>> c07867eb
+    detect_outliers, split_table)
 from q2_sample_classifier.utilities import (
     split_optimize_classify, _set_parameters_and_estimator, _load_data,
     _calculate_feature_importances, _extract_important_features,
@@ -653,20 +649,20 @@
     def test_split_table_no_rounding_error(self):
         X_train, X_test = split_table(
             self.table_chard_fp, self.mdc_chard_fp, test_size=0.5,
-            random_state=123, stratify=True)
+            random_state=123, stratify=True, missing_samples='ignore')
         self.assertEqual(len(X_train) + len(X_test), 21)
 
     def test_split_table_no_split(self):
         X_train, X_test = split_table(
             self.table_chard_fp, self.mdc_chard_fp, test_size=0.0,
-            random_state=123, stratify=True)
+            random_state=123, stratify=True, missing_samples='ignore')
         self.assertEqual(len(X_train), 21)
 
     def test_split_table_invalid_test_size(self):
         with self.assertRaisesRegex(ValueError, "at least two samples"):
             X_train, X_test = split_table(
                 self.table_chard_fp, self.mdc_chard_fp, test_size=1.0,
-                random_state=123, stratify=True)
+                random_state=123, stratify=True, missing_samples='ignore')
 
     # test experimental functions
     def test_maturity_index(self):
