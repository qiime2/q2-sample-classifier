# ----------------------------------------------------------------------------
# Copyright (c) 2017-2018, QIIME 2 development team.
#
# Distributed under the terms of the Modified BSD License.
#
# The full license is in the file LICENSE, distributed with this software.
# ----------------------------------------------------------------------------

import os
from os import mkdir
from os.path import join
from warnings import filterwarnings
import tempfile
import shutil
import json
import tarfile

import qiime2
import pandas as pd
import numpy as np
from sklearn.exceptions import ConvergenceWarning
from q2_sample_classifier.visuals import (
    _two_way_anova, _pairwise_stats, _linear_regress,
    _calculate_baseline_accuracy, _custom_palettes,
    _plot_heatmap_from_confusion_matrix, _add_sample_size_to_xtick_labels)
from q2_sample_classifier.classify import (
<<<<<<< HEAD
    classify_samples, classify_samples_from_dist, regress_samples,
    maturity_index, detect_outliers)
=======
    regress_samples_ncv, classify_samples_ncv, fit_classifier, fit_regressor,
    maturity_index, detect_outliers, split_table, predict_classification,
    predict_regression, scatterplot, confusion_matrix, summarize)
>>>>>>> 5fc7c78e
from q2_sample_classifier.utilities import (
    split_optimize_classify, _set_parameters_and_estimator, _load_data,
    _calculate_feature_importances, _extract_important_features,
    _train_adaboost_base_estimator, _disable_feature_selection,
    _mean_feature_importance, _null_feature_importance, _extract_features,
    _match_series_or_die, _extract_rfe_scores, _predict_and_plot)
from q2_sample_classifier import (
    BooleanSeriesFormat, BooleanSeriesDirectoryFormat, BooleanSeries,
    PredictionsFormat, PredictionsDirectoryFormat, ClassifierPredictions,
    RegressorPredictions, ImportanceFormat, ImportanceDirectoryFormat,
    Importance, SampleEstimatorDirFmt, PickleFormat, SampleEstimator,
    Classifier, Regressor)
from q2_sample_classifier._format import JSONFormat
from q2_types.sample_data import SampleData
from q2_types.feature_data import FeatureData
import pkg_resources
from qiime2.plugin.testing import TestPluginBase
from qiime2.plugin import ValidationError
from qiime2.plugins import sample_classifier
import sklearn
from sklearn.metrics import mean_squared_error, accuracy_score
from sklearn.ensemble import RandomForestClassifier, AdaBoostClassifier
<<<<<<< HEAD
from sklearn.svm import LinearSVC
import skbio
=======
from sklearn.svm import LinearSVC, LinearSVR
from sklearn.feature_extraction import DictVectorizer
from sklearn.feature_selection import RFECV
from sklearn.pipeline import Pipeline
from sklearn.externals import joblib
import pandas.util.testing as pdt
import biom

>>>>>>> 5fc7c78e

filterwarnings("ignore", category=UserWarning)
filterwarnings("ignore", category=Warning)
filterwarnings("ignore", category=ConvergenceWarning)


class SampleClassifierTestPluginBase(TestPluginBase):
    package = 'q2_sample_classifier.tests'

    def setUp(self):
        super().setUp()
        self.temp_dir = tempfile.TemporaryDirectory(
            prefix='q2-sample-classifier-test-temp-')

    def tearDown(self):
        self.temp_dir.cleanup()

    def get_data_path(self, filename):
        return pkg_resources.resource_filename(self.package,
                                               'data/%s' % filename)


class UtilitiesTests(SampleClassifierTestPluginBase):

    def setUp(self):
        super().setUp()

        exp_rf = pd.DataFrame(
            {'importance': [0.1, 0.2, 0.3]}, index=['a', 'b', 'c'])
        exp_rf.index.name = 'feature'
        self.exp_rf = exp_rf

        exp_svm = pd.DataFrame(
            {'importance0': [0.1, 0.2, 0.3], 'importance1': [0.4, 0.5, 0.6]},
            index=['a', 'b', 'c'])
        exp_svm.index.name = 'feature'
        self.exp_svm = exp_svm

        exp_lsvm = pd.DataFrame(
            {'importance0': [-0.048794, -0.048794, -0.048794]},
            index=['a', 'b', 'c'])
        exp_lsvm.index.name = 'feature'
        self.exp_lsvm = exp_lsvm

        self.features = biom.Table(np.array([[1]*5]*3), ['a', 'b', 'c'],
                                   list(map(str, range(5))))

        self.targets = pd.Series(['a', 'a', 'b', 'b', 'a'], name='bullseye')

    def test_extract_important_features_1d_array(self):
        importances = _extract_important_features(
            self.features.ids('observation'),
            np.ndarray((3,), buffer=np.array([0.1, 0.2, 0.3])))
        self.assertEqual(sorted(self.exp_rf), sorted(importances))

    def test_extract_important_features_2d_array(self):
        importances = _extract_important_features(
            self.features.ids('observation'),
            np.ndarray(
                (2, 3), buffer=np.array([0.1, 0.2, 0.3, 0.4, 0.5, 0.6])))
        self.assertEqual(sorted(self.exp_svm), sorted(importances))

    # test feature importance calculation with main classifier types
    def test_calculate_feature_importances_ensemble(self):
        estimator = Pipeline(
            [('dv', DictVectorizer()), ('est', RandomForestClassifier())])
        estimator.fit(_extract_features(self.features), self.targets)
        fi = _calculate_feature_importances(estimator)
        self.assertEqual(sorted(self.exp_rf), sorted(fi))

    def test_calculate_feature_importances_svm(self):
        estimator = Pipeline(
            [('dv', DictVectorizer()), ('est', LinearSVC())])
        estimator.fit(_extract_features(self.features), self.targets)
        fi = _calculate_feature_importances(estimator)
        self.assertEqual(sorted(self.exp_lsvm), sorted(fi))

    # confirm that feature selection incompatibility warnings work
    def test_disable_feature_selection_unsupported(self):
        with self.assertWarnsRegex(UserWarning, "does not support recursive"):
            _disable_feature_selection('KNeighborsClassifier', False)

    def test_mean_feature_importance_1d_arrays(self):
        exp = pd.DataFrame([10, 9, 8, 7], columns=["importance0"],
                           index=[3, 2, 1, 0])
        imps = [pd.DataFrame([1, 2, 3, 4], columns=["importance0"]),
                pd.DataFrame([5, 6, 7, 8], columns=["importance0"]),
                pd.DataFrame([9, 10, 11, 12], columns=["importance0"]),
                pd.DataFrame([13, 14, 15, 16], columns=["importance0"])]
        pdt.assert_frame_equal(_mean_feature_importance(imps), exp)

    def test_mean_feature_importance_different_column_names(self):
        exp = pd.DataFrame([[6, 5, 4, 3], [14, 13, 12, 11]],
                           index=["importance0", "importance1"],
                           columns=[3, 2, 1, 0]).T
        imps = [pd.DataFrame([1, 2, 3, 4], columns=["importance0"]),
                pd.DataFrame([5, 6, 7, 8], columns=["importance0"]),
                pd.DataFrame([9, 10, 11, 12], columns=["importance1"]),
                pd.DataFrame([13, 14, 15, 16], columns=["importance1"])]
        pdt.assert_frame_equal(_mean_feature_importance(imps), exp)

    def test_mean_feature_importance_2d_arrays(self):
        exp = pd.DataFrame([[3.5] * 4, [9.5] * 4],
                           index=["importance0", "importance1"],
                           columns=[3, 2, 1, 0]).T
        imps = [pd.DataFrame([[6, 5, 4, 3], [14, 13, 12, 11]],
                             index=["importance0", "importance1"],
                             columns=[3, 2, 1, 0]).T,
                pd.DataFrame([[1, 2, 3, 4], [5, 6, 7, 8]],
                             index=["importance0", "importance1"],
                             columns=[3, 2, 1, 0]).T]
        pdt.assert_frame_equal(_mean_feature_importance(imps), exp)

    # and this should not occur now, but theoretically should just concat and
    # sort but not collapse if all column names are unique
    def test_mean_feature_importance_do_not_collapse(self):
        imps = [pd.DataFrame([4, 3, 2, 1], columns=["importance0"]),
                pd.DataFrame([16, 15, 14, 13], columns=["importance1"])]
        exp = pd.concat(imps, axis=1)
        pdt.assert_frame_equal(_mean_feature_importance(imps), exp)

    def test_null_feature_importance(self):
        exp = pd.DataFrame(
            [1, 1, 1], index=['o1', 'o2', 'o3'], columns=['importance'])
        exp.index.name = 'feature'
        tab = biom.Table(np.array([[1., 2., 3.], [3., 2., 1.], [7., 6., 9.]]),
                         ['o1', 'o2', 'o3'], ['s1', 's2', 's3'])
        tab = _extract_features(tab)
        pdt.assert_frame_equal(_null_feature_importance(tab), exp)

    def test_load_data(self):
        # phony feature table
        id_map = {'0': 'peanut', '1': 'bugs', '2': 'qiime2', '3': 'matt',
                  '4': 'pandas'}
        a = self.features.update_ids(id_map, axis='sample')
        # phony metadata, convert to qiime2.Metadata
        b = self.targets
        b.index = ['pandas', 'peanut', 'qiime1', 'flapjacks', 'bugs']
        b.index.name = '#SampleID'
        b = qiime2.Metadata(b.to_frame())
        # test that merge of tables is inner merge
        intersection = set(('peanut', 'bugs', 'pandas'))
        feature_data, targets = _load_data(a, b, missing_samples='ignore')
        exp = [{'c': 1.0, 'a': 1.0, 'b': 1.0}, {'c': 1.0, 'a': 1.0, 'b': 1.0},
               {'c': 1.0, 'a': 1.0, 'b': 1.0}]
        np.testing.assert_array_equal(feature_data, exp)
        self.assertEqual(set(targets.index), intersection)


class TestRFEExtractor(SampleClassifierTestPluginBase):

    def setUp(self):
        super().setUp()

        self.X = np.array([[5, 8, 9, 5, 0], [0, 1, 7, 6, 9], [2, 4, 5, 2, 4]])
        self.y = np.array([2, 4, 7])
        self.exp1 = pd.Series({
            1: -34.56065088757396, 2: -23.52777777777777,
            3: -19.92954815695601, 4: -24.050468262226843,
            5: -24.225665748393013}, name='Accuracy')
        self.exp2 = pd.Series({
            1: -34.56065088757396, 3: -19.92954815695601,
            5: -24.225665748393013}, name='Accuracy')
        self.exp3 = pd.Series(
            {1: -34.56065088757396, 5: -24.225665748393013}, name='Accuracy')

    def extract_rfe_scores_template(self, steps, expected):
        selector = RFECV(LinearSVR(random_state=123), step=steps, cv=2)
        selector = selector.fit(self.X, self.y)
        pdt.assert_series_equal(
            _extract_rfe_scores(selector), expected, check_less_precise=3)

    def test_extract_rfe_scores_step_int_one(self):
        self.extract_rfe_scores_template(1, self.exp1)

    def test_extract_rfe_scores_step_float_one(self):
        self.extract_rfe_scores_template(0.2, self.exp1)

    def test_extract_rfe_scores_step_int_two(self):
        self.extract_rfe_scores_template(2, self.exp2)

    def test_extract_rfe_scores_step_float_two(self):
        self.extract_rfe_scores_template(0.4, self.exp2)

    def test_extract_rfe_scores_step_full_range(self):
        self.extract_rfe_scores_template(10, self.exp3)

    def test_extract_rfe_scores_step_out_of_range(self):
        # should be equal to full_range
        self.extract_rfe_scores_template(12, self.exp3)


class VisualsTests(SampleClassifierTestPluginBase):

    def test_two_way_anova(self):
        aov, mod_sum = _two_way_anova(tab1, md, 'Value', 'Time', 'Group')
        self.assertAlmostEqual(aov['PR(>F)']['Group'], 0.00013294988301061492)
        self.assertAlmostEqual(aov['PR(>F)']['Time'], 4.1672315658105502e-07)
        self.assertAlmostEqual(aov['PR(>F)']['Time:Group'], 0.0020603144625217)

    def test_pairwise_tests(self):
        res = _pairwise_stats(tab1, md, 'Value', 'Time', 'Group')
        self.assertAlmostEqual(
            res['q-value'][(1, 'a')][(1, 'b')], 0.066766544811987918)
        self.assertAlmostEqual(
            res['q-value'][(1, 'a')][(2, 'b')], 0.00039505928148818022)

    def test_linear_regress(self):
        res = _linear_regress(md['Value'], md['Time'])
        self.assertAlmostEqual(res.iloc[0]['Mean squared error'], 1.9413916666)
        self.assertAlmostEqual(res.iloc[0]['r-value'], 0.86414956372460128)
        self.assertAlmostEqual(res.iloc[0]['r-squared'], 0.74675446848541871)
        self.assertAlmostEqual(res.iloc[0]['P-value'], 0.00028880275858705694)

    def test_calculate_baseline_accuracy(self):
        accuracy = 0.9
        y_test = pd.Series(['a', 'a', 'a', 'b', 'b', 'b'], name="class")
        classifier_accuracy = _calculate_baseline_accuracy(y_test, accuracy)
        expected_results = (6, 3, 0.5, 1.8)
        for i in zip(classifier_accuracy, expected_results):
            self.assertEqual(i[0], i[1])


class TestSemanticTypes(SampleClassifierTestPluginBase):

    def test_boolean_series_format_validate_positive(self):
        filepath = self.get_data_path('outliers.tsv')
        format = BooleanSeriesFormat(filepath, mode='r')
        # These should both just succeed
        format.validate('min')
        format.validate('max')

    def test_boolean_series_format_validate_negative_col_count(self):
        filepath = self.get_data_path('coordinates.tsv')
        format = BooleanSeriesFormat(filepath, mode='r')
        with self.assertRaisesRegex(ValidationError, 'BooleanSeriesFormat'):
            format.validate()

    def test_boolean_series_format_validate_negative_cell_values(self):
        filepath = self.get_data_path('predictions.tsv')
        format = BooleanSeriesFormat(filepath, mode='r')
        with self.assertRaisesRegex(ValidationError, 'BooleanSeriesFormat'):
            format.validate()

    def test_boolean_series_format_validate_negative_empty(self):
        filepath = self.get_data_path('empty_file.txt')
        format = BooleanSeriesFormat(filepath, mode='r')
        with self.assertRaisesRegex(ValidationError, 'one data record'):
            format.validate()

    def test_boolean_series_dir_fmt_validate_positive(self):
        filepath = self.get_data_path('outliers.tsv')
        shutil.copy(filepath, self.temp_dir.name)
        format = BooleanSeriesDirectoryFormat(self.temp_dir.name, mode='r')
        format.validate()

    def test_boolean_series_semantic_type_registration(self):
        self.assertRegisteredSemanticType(BooleanSeries)

    def test_sample_data_boolean_series_to_boolean_dir_fmt_registration(self):
        self.assertSemanticTypeRegisteredToFormat(
            SampleData[BooleanSeries], BooleanSeriesDirectoryFormat)

    def test_pd_series_to_boolean_format(self):
        transformer = self.get_transformer(pd.Series, BooleanSeriesFormat)
        exp_index = pd.Index(['a', 'b', 'c', 'd', 'e', 'f'], dtype=object)
        exp = pd.Series([True, False, True, False, True, False],
                        name='outlier', index=exp_index)
        obs = transformer(exp)
        obs = pd.Series.from_csv(str(obs), sep='\t', header=0)
        self.assertEqual(sorted(exp), sorted(obs))

    def test_boolean_format_to_pd_series(self):
        _, obs = self.transform_format(
            BooleanSeriesFormat, pd.Series, 'outliers.tsv')
        exp_index = pd.Index(['a', 'b', 'c', 'd', 'e', 'f'], dtype=object)
        exp = pd.Series(['True', 'False', 'True', 'False', 'True', 'False'],
                        name='outlier', index=exp_index)
        self.assertEqual(sorted(exp), sorted(obs))

    def test_boolean_format_to_metadata(self):
        _, obs = self.transform_format(
            BooleanSeriesFormat, qiime2.Metadata, 'outliers.tsv')

        exp_index = pd.Index(['a', 'b', 'c', 'd', 'e', 'f'], name='id')
        exp = pd.DataFrame([['True'], ['False'], ['True'],
                            ['False'], ['True'], ['False']],
                           columns=['outlier'], index=exp_index, dtype='str')
        exp = qiime2.Metadata(exp)
        self.assertEqual(obs, exp)

    # test predictions format
    def test_Predictions_format_validate_positive(self):
        filepath = self.get_data_path('predictions.tsv')
        format = PredictionsFormat(filepath, mode='r')
        format.validate(level='min')
        format.validate()

    def test_Predictions_format_validate_negative(self):
        filepath = self.get_data_path('coordinates.tsv')
        format = PredictionsFormat(filepath, mode='r')
        with self.assertRaisesRegex(ValidationError, 'PredictionsFormat'):
            format.validate()

    def test_Predictions_dir_fmt_validate_positive(self):
        filepath = self.get_data_path('predictions.tsv')
        shutil.copy(filepath, self.temp_dir.name)
        format = PredictionsDirectoryFormat(self.temp_dir.name, mode='r')
        format.validate()

    def test_RegressorPredictions_semantic_type_registration(self):
        self.assertRegisteredSemanticType(RegressorPredictions)

    def test_ClassifierPredictions_semantic_type_registration(self):
        self.assertRegisteredSemanticType(ClassifierPredictions)

    def test_RegressorPredictions_to_Predictions_dir_fmt_registration(self):
        self.assertSemanticTypeRegisteredToFormat(
            SampleData[RegressorPredictions], PredictionsDirectoryFormat)

    def test_ClassifierPredictions_to_Predictions_dir_fmt_registration(self):
        self.assertSemanticTypeRegisteredToFormat(
            SampleData[ClassifierPredictions], PredictionsDirectoryFormat)

    def test_pd_series_to_Predictions_format(self):
        transformer = self.get_transformer(pd.Series, PredictionsFormat)
        exp = pd.Series([1, 2, 3, 4],
                        name='prediction', index=['a', 'b', 'c', 'd'])
        obs = transformer(exp)
        obs = pd.Series.from_csv(str(obs), sep='\t', header=0)
        pdt.assert_series_equal(obs[:4], exp)

    def test_Predictions_format_to_pd_series(self):
        _, obs = self.transform_format(
            PredictionsFormat, pd.Series, 'predictions.tsv')
        exp_index = pd.Index(['10249.C001.10SS', '10249.C002.05SS',
                              '10249.C004.01SS', '10249.C004.11SS'],
                             name='id', dtype=object)
        exp = pd.Series(['4.5', '2.5', '0.5', '4.5'], name='prediction',
                        index=exp_index, dtype=object)
        pdt.assert_series_equal(obs[:4], exp)

    def test_Predictions_format_to_metadata(self):
        _, obs = self.transform_format(
            PredictionsFormat, qiime2.Metadata, 'predictions.tsv')
        exp_index = pd.Index(['10249.C001.10SS', '10249.C002.05SS',
                              '10249.C004.01SS', '10249.C004.11SS'],
                             name='id')
        exp = pd.DataFrame([4.5, 2.5, 0.5, 4.5], columns=['prediction'],
                           index=exp_index, dtype='str')
        pdt.assert_frame_equal(obs.to_dataframe()[:4], exp)

    # test Importance format
    def test_Importance_format_validate_positive(self):
        filepath = self.get_data_path('importance.tsv')
        format = ImportanceFormat(filepath, mode='r')
        format.validate(level='min')
        format.validate()

    def test_Importance_format_validate_negative_nonnumeric(self):
        filepath = self.get_data_path('chardonnay.map.txt')
        format = ImportanceFormat(filepath, mode='r')
        with self.assertRaisesRegex(ValidationError, 'numeric values'):
            format.validate()

    def test_Importance_format_validate_negative_empty(self):
        filepath = self.get_data_path('empty_file.txt')
        format = ImportanceFormat(filepath, mode='r')
        with self.assertRaisesRegex(ValidationError, 'one data record'):
            format.validate()

    def test_Importance_format_validate_negative(self):
        filepath = self.get_data_path('garbage.txt')
        format = ImportanceFormat(filepath, mode='r')
        with self.assertRaisesRegex(ValidationError, 'two or more fields'):
            format.validate()

    def test_Importance_dir_fmt_validate_positive(self):
        filepath = self.get_data_path('importance.tsv')
        shutil.copy(filepath, self.temp_dir.name)
        format = ImportanceDirectoryFormat(self.temp_dir.name, mode='r')
        format.validate()

    def test_Importance_semantic_type_registration(self):
        self.assertRegisteredSemanticType(Importance)

    def test_sample_data_Importance_to_Importance_dir_fmt_registration(self):
        self.assertSemanticTypeRegisteredToFormat(
            FeatureData[Importance], ImportanceDirectoryFormat)

    def test_pd_dataframe_to_Importance_format(self):
        transformer = self.get_transformer(pd.DataFrame, ImportanceFormat)
        exp = pd.DataFrame([1, 2, 3, 4],
                           columns=['importance'], index=['a', 'b', 'c', 'd'])
        obs = transformer(exp)
        obs = pd.DataFrame.from_csv(str(obs), sep='\t', header=0)
        pdt.assert_frame_equal(exp, obs)

    def test_Importance_format_to_pd_dataframe(self):
        _, obs = self.transform_format(
            ImportanceFormat, pd.DataFrame, 'importance.tsv')
        exp_index = pd.Index(['74ec9fe6ffab4ecff6d5def74298a825',
                              'c82032c40c98975f71892e4be561c87a',
                              '79280cea51a6fe8a3432b2f266dd34db',
                              'f7686a74ca2d3729eb66305e8a26309b'],
                             name='id')
        exp = pd.DataFrame([0.44469828320835586, 0.07760118417569697,
                            0.06570251750505914, 0.061718558716901406],
                           columns=['importance'],
                           index=exp_index, dtype='str')
        pdt.assert_frame_equal(exp, obs[:4])

    def test_Importance_format_to_metadata(self):
        _, obs = self.transform_format(
            ImportanceFormat, qiime2.Metadata, 'importance.tsv')
        exp_index = pd.Index(['74ec9fe6ffab4ecff6d5def74298a825',
                              'c82032c40c98975f71892e4be561c87a',
                              '79280cea51a6fe8a3432b2f266dd34db',
                              'f7686a74ca2d3729eb66305e8a26309b'],
                             name='id')
        exp = pd.DataFrame([0.44469828320835586, 0.07760118417569697,
                            0.06570251750505914, 0.061718558716901406],
                           columns=['importance'],
                           index=exp_index, dtype='str')
        pdt.assert_frame_equal(obs.to_dataframe()[:4], exp)

    # test utility formats
    def test_pickle_format_validate_negative(self):
        filepath = self.get_data_path('coordinates.tsv')
        format = PickleFormat(filepath, mode='r')
        with self.assertRaisesRegex(ValidationError, 'pickled file'):
            format.validate()

    def test_json_format_validate_negative(self):
        filepath = self.get_data_path('coordinates.tsv')
        format = JSONFormat(filepath, mode='r')
        with self.assertRaisesRegex(ValidationError, 'Expecting value'):
            format.validate()

    # this just checks that palette names are valid input
    def test_custom_palettes(self):
        confused = np.array([[1, 0], [0, 1]])
        for palette in _custom_palettes().keys():
            _plot_heatmap_from_confusion_matrix(confused, palette)


class EstimatorsTests(SampleClassifierTestPluginBase):

    def setUp(self):
        super().setUp()

        def _load_biom(table_fp):
            table_fp = self.get_data_path(table_fp)
            table = qiime2.Artifact.load(table_fp)
            table = table.view(biom.Table)
            return table

        def _load_md(md_fp):
            md_fp = self.get_data_path(md_fp)
            md = pd.DataFrame.from_csv(md_fp, sep='\t')
            md = qiime2.Metadata(md)
            return md

        def _load_nmc(md_fp, column):
            md_fp = self.get_data_path(md_fp)
            md = pd.DataFrame.from_csv(md_fp, sep='\t')
            md = qiime2.NumericMetadataColumn(md[column])
            return md

        def _load_cmc(md_fp, column):
            md_fp = self.get_data_path(md_fp)
            md = pd.DataFrame.from_csv(md_fp, sep='\t')
            md = qiime2.CategoricalMetadataColumn(md[column])
            return md

        self.table_chard_fp = _load_biom('chardonnay.table.qza')
        self.md_chard_fp = _load_md('chardonnay.map.txt')
        self.mdc_chard_fp = _load_cmc('chardonnay.map.txt', 'Region')
        self.table_ecam_fp = _load_biom('ecam-table-maturity.qza')
        self.md_ecam_fp = _load_md('ecam_map_maturity.txt')
        self.mdc_ecam_fp = _load_nmc('ecam_map_maturity.txt', 'month')
        self.exp_imp = pd.DataFrame.from_csv(
            self.get_data_path('importance.tsv'), sep='\t')
        self.exp_pred = pd.Series.from_csv(
            self.get_data_path('predictions.tsv'), sep='\t', header=0)

    # test feature extraction
    def test_extract_features(self):
        table = self.table_ecam_fp
        dicts = _extract_features(table)
        dv = DictVectorizer()
        dv.fit(dicts)
        features = table.ids('observation')
        self.assertEqual(set(dv.get_feature_names()), set(features))
        self.assertEqual(len(dicts), len(table.ids()))
        for dict_row, (table_row, _, _) in zip(dicts, table.iter()):
            for feature, count in zip(features, table_row):
                if count == 0:
                    self.assertTrue(feature not in dict_row)
                else:
                    self.assertEqual(dict_row[feature], count)

    # test that the plugin/visualizer work
    def test_classify_samples_from_dist(self):
        # hardcode this path somewhere non-temp to see the visualiztion output
        tmpd = join(self.temp_dir.name, 'KNeighborsClassifier')
        mkdir(tmpd)
        classify_samples_from_dist(tmpd, dmtx, d_metacol)

    # test that each classifier works and delivers an expected accuracy result
    # when a random seed is set.
    def test_classifiers(self):
        for classifier in ['RandomForestClassifier', 'ExtraTreesClassifier',
                           'GradientBoostingClassifier', 'AdaBoostClassifier',
                           'LinearSVC', 'SVC', 'KNeighborsClassifier']:
            table_fp = self.get_data_path('chardonnay.table.qza')
            table = qiime2.Artifact.load(table_fp)
            res = sample_classifier.actions.classify_samples(
                table=table, metadata=self.mdc_chard_fp,
                test_size=0.5, cv=1, n_estimators=10, n_jobs=1,
                estimator=classifier, random_state=123,
                parameter_tuning=False, optimize_feature_selection=False,
                missing_samples='ignore')
            pred = res[2].view(pd.Series)
            pred, truth = _match_series_or_die(
                pred, self.mdc_chard_fp.to_series(), 'ignore')
            accuracy = accuracy_score(truth, pred)
            self.assertAlmostEqual(
                accuracy, seeded_results[classifier], places=4,
                msg='Accuracy of %s classifier was %f, but expected %f' % (
                    classifier, accuracy, seeded_results[classifier]))

    # test that the plugin methods/visualizers work
    def test_regress_samples_ncv(self):
        y_pred, importances = regress_samples_ncv(
            self.table_ecam_fp, self.mdc_ecam_fp, random_state=123,
            n_estimators=2, n_jobs=1, stratify=True, parameter_tuning=True,
            missing_samples='ignore')

    def test_classify_samples_ncv(self):
        y_pred, importances = classify_samples_ncv(
            self.table_chard_fp, self.mdc_chard_fp, random_state=123,
            n_estimators=2, n_jobs=1, missing_samples='ignore')

    # test ncv a second time with KNeighborsRegressor (no feature importance)
    def test_regress_samples_ncv_knn(self):
        y_pred, importances = regress_samples_ncv(
            self.table_ecam_fp, self.mdc_ecam_fp, random_state=123,
            n_estimators=2, n_jobs=1, stratify=False, parameter_tuning=False,
            estimator='KNeighborsRegressor', missing_samples='ignore')

    # test that ncv gives expected results
    def test_regress_samples_ncv_accuracy(self):
        y_pred, importances = regress_samples_ncv(
            self.table_ecam_fp, self.mdc_ecam_fp, random_state=123,
            n_estimators=2, n_jobs=1, missing_samples='ignore')
        pdt.assert_series_equal(y_pred, self.exp_pred)
        pdt.assert_frame_equal(importances, self.exp_imp)

    # test that fit_* methods output consistent importance scores
    def test_fit_regressor(self):
        pipeline, importances = fit_regressor(
            self.table_ecam_fp, self.mdc_ecam_fp, random_state=123,
            n_estimators=2, n_jobs=1, missing_samples='ignore')
        exp_imp = pd.DataFrame.from_csv(
            self.get_data_path('importance_cv.tsv'), sep='\t')
        pdt.assert_frame_equal(importances, exp_imp)

    # just make sure this method runs. Uses the same internal function as
    # fit_regressor, so importance score consistency is covered by the above
    # test.
    def test_fit_classifier(self):
        pipeline, importances = fit_classifier(
            self.table_ecam_fp, self.mdc_ecam_fp, random_state=123,
            n_estimators=2, n_jobs=1, optimize_feature_selection=True,
            parameter_tuning=True, missing_samples='ignore')

    # test that each regressor works and delivers an expected accuracy result
    # when a random seed is set.
    def test_regressors(self):
        for regressor in ['RandomForestRegressor', 'ExtraTreesRegressor',
                          'GradientBoostingRegressor', 'AdaBoostRegressor',
                          'Lasso', 'Ridge', 'ElasticNet',
                          'KNeighborsRegressor', 'LinearSVR', 'SVR']:
            table_fp = self.get_data_path('ecam-table-maturity.qza')
            table = qiime2.Artifact.load(table_fp)
            res = sample_classifier.actions.regress_samples(
                table=table, metadata=self.mdc_ecam_fp,
                test_size=0.5, cv=1, n_estimators=10, n_jobs=1,
                estimator=regressor, random_state=123,
                parameter_tuning=False, optimize_feature_selection=False,
                missing_samples='ignore')
            pred = res[2].view(pd.Series)
            pred, truth = _match_series_or_die(
                pred, self.mdc_ecam_fp.to_series(), 'ignore')
            accuracy = mean_squared_error(truth, pred)
            self.assertAlmostEqual(
                accuracy, seeded_results[regressor], places=4,
                msg='Accuracy of %s regressor was %f, but expected %f' % (
                    regressor, accuracy, seeded_results[regressor]))

    # test adaboost base estimator trainer
    def test_train_adaboost_base_estimator(self):
        abe = _train_adaboost_base_estimator(
            self.table_chard_fp, self.mdc_chard_fp, 'Region',
            n_estimators=10, n_jobs=1, cv=3, random_state=None,
            parameter_tuning=True, classification=True,
            missing_samples='ignore')
        self.assertEqual(type(abe.named_steps.est), AdaBoostClassifier)

    # test some invalid inputs/edge cases
    def test_invalids(self):
        estimator, pad, pt = _set_parameters_and_estimator(
            'RandomForestClassifier', self.table_chard_fp, self.md_chard_fp,
            'Region', n_estimators=10, n_jobs=1, cv=1,
            random_state=123, parameter_tuning=False, classification=True,
            missing_samples='ignore')
        regressor, pad, pt = _set_parameters_and_estimator(
            'RandomForestRegressor', self.table_chard_fp, self.md_chard_fp,
            'Region', n_estimators=10, n_jobs=1, cv=1,
            random_state=123, parameter_tuning=False, classification=True,
            missing_samples='ignore')
        # zero samples (if mapping file and table have no common samples)
        with self.assertRaisesRegex(ValueError, "metadata"):
            estimator, cm, accuracy, importances = split_optimize_classify(
                self.table_ecam_fp, self.md_chard_fp, 'Region', estimator,
                self.temp_dir.name, test_size=0.5, cv=1, random_state=123,
                n_jobs=1, optimize_feature_selection=False,
                parameter_tuning=False, param_dist=None,
                calc_feature_importance=False, missing_samples='ignore')
        # too few samples to stratify
        with self.assertRaisesRegex(ValueError, "metadata"):
            estimator, cm, accuracy, importances = split_optimize_classify(
                self.table_chard_fp, self.md_chard_fp, 'Region', estimator,
                self.temp_dir.name, test_size=0.9, cv=1, random_state=123,
                n_jobs=1, optimize_feature_selection=False,
                parameter_tuning=False, param_dist=None,
                calc_feature_importance=False, missing_samples='ignore')
        # regressor chosen for classification problem
        with self.assertRaisesRegex(ValueError, "convert"):
            estimator, cm, accuracy, importances = split_optimize_classify(
                self.table_chard_fp, self.md_chard_fp, 'Region', regressor,
                self.temp_dir.name, test_size=0.5, cv=1, random_state=123,
                n_jobs=1, optimize_feature_selection=False,
                parameter_tuning=False, param_dist=None,
                calc_feature_importance=False, missing_samples='ignore')
        # metadata is a subset of feature table ids... raise error or else
        # an inner merge is taken, causing samples to be silently dropped!
        with self.assertRaisesRegex(ValueError, 'Missing samples'):
            md = self.md_chard_fp.filter_ids(self.md_chard_fp.ids[:5])
            estimator, cm, accuracy, importances = split_optimize_classify(
                self.table_chard_fp, md, 'Region', regressor,
                self.temp_dir.name, missing_samples='error')

    def test_split_table_no_rounding_error(self):
        X_train, X_test = split_table(
            self.table_chard_fp, self.mdc_chard_fp, test_size=0.5,
            random_state=123, stratify=True, missing_samples='ignore')
        self.assertEqual(len(X_train.ids()) + len(X_test.ids()), 21)

    def test_split_table_no_split(self):
        X_train, X_test = split_table(
            self.table_chard_fp, self.mdc_chard_fp, test_size=0.0,
            random_state=123, stratify=True, missing_samples='ignore')
        self.assertEqual(len(X_train.ids()), 21)

    def test_split_table_invalid_test_size(self):
        with self.assertRaisesRegex(ValueError, "at least two samples"):
            X_train, X_test = split_table(
                self.table_chard_fp, self.mdc_chard_fp, test_size=1.0,
                random_state=123, stratify=True, missing_samples='ignore')

    # test experimental functions
    def test_maturity_index(self):
        maturity_index(self.temp_dir.name, self.table_ecam_fp, self.md_ecam_fp,
                       column='month', group_by='delivery', random_state=123,
                       n_jobs=1, control='Vaginal', test_size=0.4,
                       missing_samples='ignore')

    def test_detect_outliers(self):
        detect_outliers(self.table_chard_fp, self.md_chard_fp,
                        random_state=123, n_jobs=1, contamination=0.05)

    def test_detect_outliers_with_subsets(self):
        detect_outliers(self.table_chard_fp, self.md_chard_fp,
                        random_state=123, n_jobs=1, contamination=0.05,
                        subset_column='Vineyard', subset_value=1)

    def test_detect_outliers_raise_error_on_missing_subset_data(self):
        with self.assertRaisesRegex(ValueError, "must both be provided"):
            detect_outliers(self.table_chard_fp, self.md_chard_fp,
                            random_state=123, n_jobs=1, contamination=0.05,
                            subset_column='Vineyard', subset_value=None)
        with self.assertRaisesRegex(ValueError, "must both be provided"):
            detect_outliers(self.table_chard_fp, self.md_chard_fp,
                            random_state=123, n_jobs=1, contamination=0.05,
                            subset_column=None, subset_value=1)

    # just test that this works by making sure a classifier trained on samples
    # x, y, and z predicts the correct metadata values for those same samples.
    def test_predict_classifications(self):
        for classifier in ['RandomForestClassifier', 'ExtraTreesClassifier',
                           'GradientBoostingClassifier', 'AdaBoostClassifier',
                           'LinearSVC', 'SVC', 'KNeighborsClassifier']:
            estimator, importances = fit_classifier(
                self.table_chard_fp, self.mdc_chard_fp, random_state=123,
                n_estimators=2, estimator=classifier, n_jobs=1,
                missing_samples='ignore')
            pred = predict_classification(self.table_chard_fp, estimator)
            exp = self.mdc_chard_fp.to_series().reindex(pred.index).dropna()
            # reindex both pred and exp because not all samples present in pred
            # are present in the metadata! (hence missing_samples='ignore')
            sample_ids = pred.index.intersection(exp.index)
            pred = pred.loc[sample_ids]
            exp = exp.loc[sample_ids]
            # test that expected number of correct results is achieved (these
            # are mostly quite high as we would expect (total n=21))
            correct_results = np.sum(pred == exp)
            self.assertEqual(
                correct_results, seeded_predict_results[classifier],
                msg='Accuracy of %s classifier was %f, but expected %f' % (
                    classifier, correct_results,
                    seeded_predict_results[classifier]))

    def test_predict_regressions(self):
        for regressor in ['RandomForestRegressor', 'ExtraTreesRegressor',
                          'GradientBoostingRegressor', 'AdaBoostRegressor',
                          'Lasso', 'Ridge', 'ElasticNet',
                          'KNeighborsRegressor', 'SVR', 'LinearSVR']:
            estimator, importances = fit_regressor(
                self.table_ecam_fp, self.mdc_ecam_fp, random_state=123,
                n_estimators=2, estimator=regressor, n_jobs=1,
                missing_samples='ignore')
            pred = predict_regression(self.table_ecam_fp, estimator)
            exp = self.mdc_ecam_fp.to_series()
            # reindex both pred and exp because not all samples present in pred
            # are present in the metadata! (hence missing_samples='ignore')
            sample_ids = pred.index.intersection(exp.index)
            pred = pred.loc[sample_ids]
            exp = exp.loc[sample_ids]
            # test that expected MSE is achieved (these are mostly quite high
            # as we would expect)
            mse = mean_squared_error(exp, pred)
            self.assertAlmostEqual(
                mse, seeded_predict_results[regressor],
                msg='Accuracy of %s regressor was %f, but expected %f' % (
                    regressor, mse, seeded_predict_results[regressor]))

    # make sure predict still works when features are given in a different
    # order from training set.
    def test_predict_feature_order_aint_no_thing(self):
        table = self.table_ecam_fp
        estimator, importances = fit_regressor(
            table, self.mdc_ecam_fp, random_state=123, n_estimators=2,
            n_jobs=1, missing_samples='ignore')

        # randomly shuffle and reorder features in biom table.
        feature_ids = table.ids(axis='observation')
        # look ma no seed! we should get the same result no matter the order.
        np.random.shuffle(feature_ids)
        shuffled_table = table.sort_order(feature_ids, axis='observation')

        # now predict values on shuffled data
        pred = predict_regression(shuffled_table, estimator)
        exp = self.mdc_ecam_fp.to_series()
        # reindex both pred and exp because not all samples present in pred
        # are present in the metadata! (hence missing_samples='ignore')
        sample_ids = pred.index.intersection(exp.index)
        pred = pred.loc[sample_ids]
        exp = exp.loc[sample_ids]
        # test that expected MSE is achieved (these are mostly quite high
        # as we would expect)
        mse = mean_squared_error(exp, pred)
        self.assertAlmostEqual(
            mse, seeded_predict_results['RandomForestRegressor'])


class NowLetsTestTheActions(SampleClassifierTestPluginBase):

    def setUp(self):
        super().setUp()
        md = pd.Series(['a', 'a', 'b', 'b', 'b'],
                       index=['a', 'b', 'c', 'd', 'e'], name='bugs')
        md.index.name = 'SampleID'
        self.md = qiime2.CategoricalMetadataColumn(md)
        tab = biom.Table(
            np.array([[3, 6, 7, 3, 6], [3, 4, 5, 6, 2], [8, 6, 4, 1, 0],
                      [8, 6, 4, 1, 0], [8, 6, 4, 1, 0]]),
            observation_ids=['v', 'w', 'x', 'y', 'z'],
            sample_ids=['a', 'b', 'c', 'd', 'e'])
        self.tab = qiime2.Artifact.import_data('FeatureTable[Frequency]', tab)

    # let's make sure the correct transformers are in place! See issue 114
    # if this runs without error, that's good enough for me. We already
    # validate the function above.
    def test_action_split_table(self):
        sample_classifier.actions.split_table(self.tab, self.md, test_size=0.5)


class SampleEstimatorTestBase(SampleClassifierTestPluginBase):
    package = 'q2_sample_classifier.tests'

    def setUp(self):
        super().setUp()

        def _load_biom(table_fp):
            table_fp = self.get_data_path(table_fp)
            table = qiime2.Artifact.load(table_fp)
            table = table.view(biom.Table)
            return table

        def _load_cmc(md_fp, column):
            md_fp = self.get_data_path(md_fp)
            md = pd.DataFrame.from_csv(md_fp, sep='\t')
            md = qiime2.CategoricalMetadataColumn(md[column])
            return md

        table_chard_fp = _load_biom('chardonnay.table.qza')
        mdc_chard_fp = _load_cmc('chardonnay.map.txt', 'Region')

        pipeline, importances = fit_classifier(
            table_chard_fp, mdc_chard_fp, random_state=123,
            n_estimators=2, n_jobs=1, optimize_feature_selection=True,
            parameter_tuning=True, missing_samples='ignore')
        transformer = self.get_transformer(
            Pipeline, SampleEstimatorDirFmt)
        self._sklp = transformer(pipeline)
        sklearn_pipeline = self._sklp.sklearn_pipeline.view(PickleFormat)
        self.sklearn_pipeline = str(sklearn_pipeline)
        self.pipeline = pipeline

    def _custom_setup(self, version):
        with open(os.path.join(self.temp_dir.name,
                               'sklearn_version.json'), 'w') as fh:
            fh.write(json.dumps({'sklearn-version': version}))
        shutil.copy(self.sklearn_pipeline, self.temp_dir.name)
        return SampleEstimatorDirFmt(
            self.temp_dir.name, mode='r')


# This class really just checks that these visualizers run without error. Yay.
# Also test some internal nuts/bolts but there's not much else we can do.
class TestPlottingVisualizers(SampleClassifierTestPluginBase):
    def setUp(self):
        super().setUp()
        self.tmpd = join(self.temp_dir.name, 'viz')
        mkdir(self.tmpd)

        self.a = pd.Series(['a', 'a', 'b', 'b', 'c', 'c'], name='site',
                           index=['a1', 'a2', 'b1', 'b2', 'c1', 'c2'])
        self.a.index.name = 'SampleID'
        self.bogus = pd.Series(['a', 'a', 'b', 'b', 'c', 'c'], name='site',
                               index=['a1', 'e3', 'f5', 'b2', 'z1', 'c2'])
        self.bogus.index.name = 'SampleID'
        self.c = pd.Series(
            [0, 1, 2, 3], index=['a', 'b', 'c', 'd'], name='peanuts')
        self.c.index.name = 'SampleID'

    def test_confusion_matrix(self):
        b = qiime2.CategoricalMetadataColumn(self.a)
        confusion_matrix(self.tmpd, self.a, b)

    def test_confusion_matrix_class_overlap_error(self):
        b = pd.Series([1, 2, 3, 4, 5, 6], name='site',
                      index=['a1', 'a2', 'b1', 'b2', 'c1', 'c2'])
        b.index.name = 'id'
        b = qiime2.NumericMetadataColumn(b)
        with self.assertRaisesRegex(ValueError, "do not overlap"):
            confusion_matrix(self.tmpd, self.a, b)

    # test confusion matrix plotting independently to see how it handles
    # partially overlapping classes when true labels are superset
    def test_predict_and_plot_true_labels_are_superset(self):
        b = pd.Series(['a', 'a', 'b', 'b', 'b', 'b'], name='site',
                      index=['a1', 'a2', 'b1', 'b2', 'c1', 'c2'])
        exp = pd.DataFrame(
            [[1., 0., 0., ''],
             [0., 1., 0., ''],
             [0., 1., 0., ''],
             ['', '', '', 0.666666666],
             ['', '', '', 0.3333333333],
             ['', '', '', 2.]],
            columns=['a', 'b', 'c', 'Overall Accuracy'],
            index=['a', 'b', 'c', 'Overall Accuracy', 'Baseline Accuracy',
                   'Accuracy Ratio'])
        predictions, confusion = _predict_and_plot(self.tmpd, self.a, b)
        pdt.assert_frame_equal(exp, predictions)

    # test confusion matrix plotting independently to see how it handles
    # partially overlapping classes when true labels are superset
    def test_predict_and_plot_true_labels_are_subset(self):
        b = pd.Series(['a', 'a', 'b', 'b', 'c', 'd'], name='site',
                      index=['a1', 'a2', 'b1', 'b2', 'c1', 'c2'])
        exp = pd.DataFrame(
            [[1., 0., 0., 0., ''],
             [0., 1., 0., 0., ''],
             [0., 0., 0.5, 0.5, ''],
             [0., 0., 0., 0., ''],
             ['', '', '', '', 0.8333333333],
             ['', '', '', '', 0.3333333333],
             ['', '', '', '', 2.5]],
            columns=['a', 'b', 'c', 'd', 'Overall Accuracy'],
            index=['a', 'b', 'c', 'd', 'Overall Accuracy', 'Baseline Accuracy',
                   'Accuracy Ratio'])
        predictions, confusion = _predict_and_plot(self.tmpd, self.a, b)
        pdt.assert_frame_equal(exp, predictions)

    # test confusion matrix plotting independently to see how it handles
    # partially overlapping classes when true labels are mutually exclusive
    def test_predict_and_plot_true_labels_are_mutually_exclusive(self):
        b = pd.Series(['a', 'a', 'e', 'e', 'd', 'd'], name='site',
                      index=['a1', 'a2', 'b1', 'b2', 'c1', 'c2'])
        exp = pd.DataFrame(
            [[1., 0., 0., 0., 0., ''],
             [0., 0., 0., 0., 1., ''],
             [0., 0., 0., 1., 0., ''],
             [0., 0., 0., 0., 0., ''],
             [0., 0., 0., 0., 0., ''],
             ['', '', '', '', '', 0.3333333333],
             ['', '', '', '', '', 0.3333333333],
             ['', '', '', '', '', 1.]],
            columns=['a', 'b', 'c', 'd', 'e', 'Overall Accuracy'],
            index=['a', 'b', 'c', 'd', 'e', 'Overall Accuracy',
                   'Baseline Accuracy', 'Accuracy Ratio'])
        predictions, confusion = _predict_and_plot(self.tmpd, self.a, b)
        pdt.assert_frame_equal(exp, predictions)

    def test_scatterplot(self):
        b = qiime2.NumericMetadataColumn(self.c)
        scatterplot(self.tmpd, self.c, b)

    def test_add_sample_size_to_xtick_labels(self):
        labels = _add_sample_size_to_xtick_labels(self.a, ['a', 'b', 'c'])
        exp = ['a (n=2)', 'b (n=2)', 'c (n=2)']
        self.assertListEqual(labels, exp)

    # now test performance when extra classes are present
    def test_add_sample_size_to_xtick_labels_extra_classes(self):
        labels = _add_sample_size_to_xtick_labels(
            self.a, [0, 'a', 'b', 'bb', 'c'])
        exp = ['0 (n=0)', 'a (n=2)', 'b (n=2)', 'bb (n=0)', 'c (n=2)']
        self.assertListEqual(labels, exp)

    def test_match_series_or_die(self):
        exp = pd.Series(['a', 'b', 'c'], name='site', index=['a1', 'b2', 'c2'])
        exp.index.name = 'SampleID'
        a, b = _match_series_or_die(self.a, self.bogus, 'ignore')
        pdt.assert_series_equal(exp, a)
        pdt.assert_series_equal(exp, b)

    def test_match_series_or_die_missing_samples(self):
        with self.assertRaisesRegex(ValueError, "Missing samples"):
            a, b = _match_series_or_die(self.a, self.bogus, 'error')


class TestTypes(SampleClassifierTestPluginBase):
    def test_sample_estimator_semantic_type_registration(self):
        self.assertRegisteredSemanticType(SampleEstimator)

    def test_classifier_semantic_type_registration(self):
        self.assertRegisteredSemanticType(Classifier)

    def test_regressor_semantic_type_registration(self):
        self.assertRegisteredSemanticType(Regressor)

    def test_sample_classifier_semantic_type_to_format_registration(self):
        self.assertSemanticTypeRegisteredToFormat(
            SampleEstimator[Classifier], SampleEstimatorDirFmt)

    def test_sample_regressor_semantic_type_to_format_registration(self):
        self.assertSemanticTypeRegisteredToFormat(
            SampleEstimator[Regressor], SampleEstimatorDirFmt)


class TestFormats(SampleEstimatorTestBase):
    def test_sample_classifier_dir_fmt(self):
        format = self._custom_setup(sklearn.__version__)

        # Should not error
        format.validate()


class TestTransformers(SampleEstimatorTestBase):
    def test_old_sklearn_version(self):
        transformer = self.get_transformer(
            SampleEstimatorDirFmt, Pipeline)
        input = self._custom_setup('a very old version')
        with self.assertRaises(ValueError):
            transformer(input)

    def test_taxo_class_dir_fmt_to_taxo_class_result(self):
        input = self._custom_setup(sklearn.__version__)

        transformer = self.get_transformer(
            SampleEstimatorDirFmt, Pipeline)
        obs = transformer(input)

        self.assertTrue(obs)

    def test_taxo_class_result_to_taxo_class_dir_fmt(self):
        def read_pipeline(pipeline_filepath):
            with tarfile.open(pipeline_filepath) as tar:
                dirname = tempfile.mkdtemp()
                tar.extractall(dirname)
                pipeline = joblib.load(os.path.join(dirname,
                                       'sklearn_pipeline.pkl'))
                for fn in tar.getnames():
                    os.unlink(os.path.join(dirname, fn))
                os.rmdir(dirname)
            return pipeline

        exp = read_pipeline(self.sklearn_pipeline)
        transformer = self.get_transformer(
            Pipeline, SampleEstimatorDirFmt)
        obs = transformer(exp)
        sklearn_pipeline = obs.sklearn_pipeline.view(PickleFormat)
        obs_pipeline = read_pipeline(str(sklearn_pipeline))
        obs = obs_pipeline
        self.assertTrue(obs)


# make sure summarize visualizer works and that rfe_scores are stored properly
class TestSummarize(SampleEstimatorTestBase):

    def test_summary_with_rfecv(self):
        summarize(self.temp_dir.name, self.pipeline)

    def test_summary_without_rfecv(self):
        del self.pipeline.rfe_scores
        summarize(self.temp_dir.name, self.pipeline)


# 1,2 are a group, 3,4 are a group
dmtx = skbio.DistanceMatrix([
    [0,1,4,4],
    [1,0,4,4],
    [4,4,0,1],
    [4,4,1,0],
    ])

# def _load_cmc(md_fp, column):
#     md_fp = self.get_data_path(md_fp)
#     md = pd.DataFrame.from_csv(md_fp, sep='\t')
#     md = qiime2.CategoricalMetadataColumn(md[column])
#     return md

# for distmatrix classifier
import io
d_metadata = io.StringIO('''
#SampleID,mass
f1,fat
f2,fat
s1,skinny
s2,skinny
''')
d_metadf =  pd.DataFrame.from_csv(d_metadata)
# print(d_metadf)
d_metacol = qiime2.CategoricalMetadataColumn(d_metadf['mass'])
# print(d_metacol)

md = pd.DataFrame([(1, 'a', 0.11), (1, 'a', 0.12), (1, 'a', 0.13),
                   (2, 'a', 0.19), (2, 'a', 0.18), (2, 'a', 0.21),
                   (1, 'b', 0.14), (1, 'b', 0.13), (1, 'b', 0.14),
                   (2, 'b', 0.26), (2, 'b', 0.27), (2, 'b', 0.29)],
                  columns=['Time', 'Group', 'Value'])

tab1 = pd.DataFrame([1, 1, 1, 1, 1, 1, 1, 1, 1, 1, 1, 1], columns=['Junk'])

seeded_results = {
    'RandomForestClassifier': 0.63636363636363635,
    'ExtraTreesClassifier': 0.454545454545,
    'GradientBoostingClassifier': 0.272727272727,
    'AdaBoostClassifier': 0.272727272727,
    'LinearSVC': 0.727272727273,
    'SVC': 0.545454545455,
    'KNeighborsClassifier': 0.363636363636,
    'RandomForestRegressor': 23.226508,
    'ExtraTreesRegressor': 19.725397,
    'GradientBoostingRegressor': 34.157100,
    'AdaBoostRegressor': 30.920635,
    'Lasso': 722.827623,
    'Ridge': 123.625210,
    'ElasticNet': 618.532273,
    'KNeighborsRegressor': 44.7847619048,
    'LinearSVR': 511.816385601,
    'SVR': 72.6666666667}

seeded_predict_results = {
    'RandomForestClassifier': 18,
    'ExtraTreesClassifier': 21,
    'GradientBoostingClassifier': 21,
    'AdaBoostClassifier': 21,
    'LinearSVC': 21,
    'SVC': 21,
    'KNeighborsClassifier': 14,
    'RandomForestRegressor': 7.4246031746,
    'ExtraTreesRegressor': 0.,
    'GradientBoostingRegressor': 50.1955883469,
    'AdaBoostRegressor': 9.7857142857142865,
    'Lasso': 0.173138653701,
    'Ridge': 7.57617215386,
    'ElasticNet': 0.0614243397637,
    'KNeighborsRegressor': 26.8625396825,
    'SVR': 59.7152380952,
    'LinearSVR': 0.0099912565770459132}<|MERGE_RESOLUTION|>--- conflicted
+++ resolved
@@ -24,14 +24,10 @@
     _calculate_baseline_accuracy, _custom_palettes,
     _plot_heatmap_from_confusion_matrix, _add_sample_size_to_xtick_labels)
 from q2_sample_classifier.classify import (
-<<<<<<< HEAD
-    classify_samples, classify_samples_from_dist, regress_samples,
-    maturity_index, detect_outliers)
-=======
     regress_samples_ncv, classify_samples_ncv, fit_classifier, fit_regressor,
     maturity_index, detect_outliers, split_table, predict_classification,
-    predict_regression, scatterplot, confusion_matrix, summarize)
->>>>>>> 5fc7c78e
+    predict_regression, scatterplot, confusion_matrix, summarize,
+    classify_samples_from_dist)
 from q2_sample_classifier.utilities import (
     split_optimize_classify, _set_parameters_and_estimator, _load_data,
     _calculate_feature_importances, _extract_important_features,
@@ -54,10 +50,6 @@
 import sklearn
 from sklearn.metrics import mean_squared_error, accuracy_score
 from sklearn.ensemble import RandomForestClassifier, AdaBoostClassifier
-<<<<<<< HEAD
-from sklearn.svm import LinearSVC
-import skbio
-=======
 from sklearn.svm import LinearSVC, LinearSVR
 from sklearn.feature_extraction import DictVectorizer
 from sklearn.feature_selection import RFECV
@@ -65,8 +57,8 @@
 from sklearn.externals import joblib
 import pandas.util.testing as pdt
 import biom
-
->>>>>>> 5fc7c78e
+import skbio
+
 
 filterwarnings("ignore", category=UserWarning)
 filterwarnings("ignore", category=Warning)
