# ----------------------------------------------------------------------------
# Copyright (c) 2017-2021, QIIME 2 development team.
#
# Distributed under the terms of the Modified BSD License.
#
# The full license is in the file LICENSE, distributed with this software.
# ----------------------------------------------------------------------------
import os
import pandas as pd
import pandas.testing as pdt
import biom
import shutil
import json
import numpy as np
from sklearn.metrics import mean_squared_error, accuracy_score
from sklearn.ensemble import AdaBoostClassifier
from sklearn.feature_extraction import DictVectorizer
from sklearn.pipeline import Pipeline
import skbio

import qiime2
from q2_types.feature_table import (FeatureTable, PercentileNormalized)

from qiime2.plugins import sample_classifier
from q2_sample_classifier.tests.test_base_class import \
    SampleClassifierTestPluginBase
from q2_sample_classifier.classify import (
    regress_samples_ncv, classify_samples_ncv, fit_classifier, fit_regressor,
    detect_outliers, split_table, predict_classification,
    predict_regression)
from q2_sample_classifier.utilities import (
    _set_parameters_and_estimator, _train_adaboost_base_estimator,
    _match_series_or_die, _extract_features)
from q2_sample_classifier import (
    SampleEstimatorDirFmt, PickleFormat)


class SampleEstimatorTestBase(SampleClassifierTestPluginBase):
    package = 'q2_sample_classifier.tests'

    def setUp(self):
        super().setUp()

        def _load_biom(table_fp):
            table_fp = self.get_data_path(table_fp)
            table = qiime2.Artifact.load(table_fp)
            table = table.view(biom.Table)
            return table

        def _load_cmc(md_fp, column):
            md_fp = self.get_data_path(md_fp)
            md = pd.read_csv(md_fp, sep='\t', header=0, index_col=0)
            md = qiime2.CategoricalMetadataColumn(md[column])
            return md

        table_chard_fp = _load_biom('chardonnay.table.qza')
        mdc_chard_fp = _load_cmc('chardonnay.map.txt', 'Region')

        pipeline, importances = fit_classifier(
            table_chard_fp, mdc_chard_fp, random_state=123,
            n_estimators=2, n_jobs=1, optimize_feature_selection=True,
            parameter_tuning=True, missing_samples='ignore')
        transformer = self.get_transformer(
            Pipeline, SampleEstimatorDirFmt)
        self._sklp = transformer(pipeline)
        sklearn_pipeline = self._sklp.sklearn_pipeline.view(PickleFormat)
        self.sklearn_pipeline = str(sklearn_pipeline)
        self.pipeline = pipeline

    def _custom_setup(self, version):
        with open(os.path.join(self.temp_dir.name,
                               'sklearn_version.json'), 'w') as fh:
            fh.write(json.dumps({'sklearn-version': version}))
        shutil.copy(self.sklearn_pipeline, self.temp_dir.name)
        return SampleEstimatorDirFmt(
            self.temp_dir.name, mode='r')


class EstimatorsTests(SampleClassifierTestPluginBase):

    def setUp(self):
        super().setUp()

        def _load_biom(table_fp):
            table_fp = self.get_data_path(table_fp)
            table = qiime2.Artifact.load(table_fp)
            table = table.view(biom.Table)
            return table

        def _load_md(md_fp):
            md_fp = self.get_data_path(md_fp)
            md = pd.read_csv(md_fp, sep='\t', header=0, index_col=0)
            md = qiime2.Metadata(md)
            return md

        def _load_nmc(md_fp, column):
            md_fp = self.get_data_path(md_fp)
            md = pd.read_csv(md_fp, sep='\t', header=0, index_col=0)
            md = qiime2.NumericMetadataColumn(md[column])
            return md

        def _load_cmc(md_fp, column):
            md_fp = self.get_data_path(md_fp)
            md = pd.read_csv(md_fp, sep='\t', header=0, index_col=0)
            md = qiime2.CategoricalMetadataColumn(md[column])
            return md

        self.table_chard_fp = _load_biom('chardonnay.table.qza')
        self.md_chard_fp = _load_md('chardonnay.map.txt')
        self.mdc_chard_fp = _load_cmc('chardonnay.map.txt', 'Region')
        self.table_ecam_fp = _load_biom('ecam-table-maturity.qza')
        self.md_ecam_fp = _load_md('ecam_map_maturity.txt')
        self.mdc_ecam_fp = _load_nmc('ecam_map_maturity.txt', 'month')
        self.exp_imp = pd.read_csv(
            self.get_data_path('importance.tsv'), sep='\t', header=0,
            index_col=0, names=['feature', 'importance'])
        self.exp_pred = pd.read_csv(
            self.get_data_path('predictions.tsv'), sep='\t', header=0,
            index_col=0, squeeze=True)
        index = pd.Index(['A', 'B', 'C', 'D'], name='id')
        self.table_percnorm = qiime2.Artifact.import_data(
            FeatureTable[PercentileNormalized], pd.DataFrame(
                [[20.0, 20.0, 50.0, 10.0], [10.0, 10.0, 70.0, 10.0],
                 [90.0, 8.0, 1.0, 1.0], [30.0, 15.0, 20.0, 35.0]],
                index=index,
                columns=['feat1', 'feat2', 'feat3', 'feat4'])).view(biom.Table)
        self.mdc_percnorm = qiime2.CategoricalMetadataColumn(
            pd.Series(['X', 'X', 'Y', 'Y'], index=index, name='name'))

    # test feature extraction
    def test_extract_features(self):
        table = self.table_ecam_fp
        dicts = _extract_features(table)
        dv = DictVectorizer()
        dv.fit(dicts)
        features = table.ids('observation')
        self.assertEqual(set(dv.get_feature_names()), set(features))
        self.assertEqual(len(dicts), len(table.ids()))
        for dict_row, (table_row, _, _) in zip(dicts, table.iter()):
            for feature, count in zip(features, table_row):
                if count == 0:
                    self.assertTrue(feature not in dict_row)
                else:
                    self.assertEqual(dict_row[feature], count)

    def test_classify_samples_from_dist(self):
        # -- setup -- #
        # 1,2 are a group, 3,4 are a group
        sample_ids = ('f1', 'f2', 's1', 's2')
        distance_matrix = skbio.DistanceMatrix([
            [0, 1, 4, 4],
            [1, 0, 4, 4],
            [4, 4, 0, 1],
            [4, 4, 1, 0],
        ], ids=sample_ids)

        dm = qiime2.Artifact.import_data('DistanceMatrix', distance_matrix)
        categories = pd.Series(('skinny', 'skinny', 'fat', 'fat'),
                               index=sample_ids[::-1], name='body_mass')
        categories.index.name = 'SampleID'
        metadata = qiime2.CategoricalMetadataColumn(categories)

        # -- test -- #
        res = sample_classifier.actions.classify_samples_from_dist(
            distance_matrix=dm, metadata=metadata, k=1)
        pred = res[0].view(pd.Series).sort_values()
        expected = pd.Series(('fat', 'skinny', 'fat', 'skinny'),
                             index=['f1', 's1', 'f2', 's2'])
        not_expected = pd.Series(('fat', 'fat', 'fat', 'skinny'),
                                 index=sample_ids)

        # order matters for pd.Series.equals()
        self.assertTrue(expected.sort_index().equals(pred.sort_index()))
        self.assertFalse(not_expected.sort_index().equals(pred.sort_index()))

    def test_classify_samples_from_dist_with_group_of_single_item(self):
        # -- setup -- #
        # 1 is a group, 2,3,4 are a group
        sample_ids = ('f1', 's1', 's2', 's3')
        distance_matrix = skbio.DistanceMatrix([
            [0, 2, 3, 3],
            [2, 0, 1, 1],
            [3, 1, 0, 1],
            [3, 1, 1, 0],
        ], ids=sample_ids)

        dm = qiime2.Artifact.import_data('DistanceMatrix', distance_matrix)
        categories = pd.Series(('fat', 'skinny', 'skinny', 'skinny'),
                               index=sample_ids, name='body_mass')
        categories.index.name = 'SampleID'
        metadata = qiime2.CategoricalMetadataColumn(categories)

        # -- test -- #
        res = sample_classifier.actions.classify_samples_from_dist(
            distance_matrix=dm, metadata=metadata, k=1)
        pred = res[0].view(pd.Series)
        expected = pd.Series(('skinny', 'skinny', 'skinny', 'skinny'),
                             index=sample_ids)

        self.assertTrue(expected.sort_index().equals(pred.sort_index()))

    def test_2nn(self):
        # -- setup -- #
        # 2 nearest neighbors of each sample are
        # f1: s1, s2 (classified as skinny)
        # s1: f1, s2 (closer to f1 so fat)
        # s2: f1, (s1 or s3) (closer to f1 so fat)
        # s3: s1, s2 (skinny)
        sample_ids = ('f1', 's1', 's2', 's3')
        distance_matrix = skbio.DistanceMatrix([
            [0, 2, 1, 5],
            [2, 0, 3, 4],
            [1, 3, 0, 3],
            [5, 4, 3, 0],
        ], ids=sample_ids)

        dm = qiime2.Artifact.import_data('DistanceMatrix', distance_matrix)
        categories = pd.Series(('fat', 'skinny', 'skinny', 'skinny'),
                               index=sample_ids, name='body_mass')
        categories.index.name = 'SampleID'
        metadata = qiime2.CategoricalMetadataColumn(categories)

        # -- test -- #
        res = sample_classifier.actions.classify_samples_from_dist(
            distance_matrix=dm, metadata=metadata, k=2)
        pred = res[0].view(pd.Series)
        expected = pd.Series(('skinny', 'fat', 'fat', 'skinny'),
                             index=sample_ids)
        self.assertTrue(expected.sort_index().equals(pred.sort_index()))

    # test that each classifier works and delivers an expected accuracy result
    # when a random seed is set.
    def test_classifiers(self):
        for classifier in ['RandomForestClassifier', 'ExtraTreesClassifier',
                           'GradientBoostingClassifier', 'AdaBoostClassifier',
                           'LinearSVC', 'SVC', 'KNeighborsClassifier']:
            table_fp = self.get_data_path('chardonnay.table.qza')
            table = qiime2.Artifact.load(table_fp)
            res = sample_classifier.actions.classify_samples(
                table=table, metadata=self.mdc_chard_fp,
                test_size=0.5, cv=1, n_estimators=10, n_jobs=1,
                estimator=classifier, random_state=123,
                parameter_tuning=False, optimize_feature_selection=False,
                missing_samples='ignore')
            pred = res[2].view(pd.Series)
            pred, truth = _match_series_or_die(
                pred, self.mdc_chard_fp.to_series(), 'ignore')
            accuracy = accuracy_score(truth, pred)
            self.assertAlmostEqual(
                accuracy, seeded_results[classifier], places=4,
                msg='Accuracy of %s classifier was %f, but expected %f' % (
                    classifier, accuracy, seeded_results[classifier]))

    # test if training classifier with pipeline classify_samples raises
    # warning when test_size = 0.0
    def test_classify_samples_w_all_train_set(self):
        with self.assertWarnsRegex(Warning, "not representative of "
                                   "your model's performance"):
            table_fp = self.get_data_path('chardonnay.table.qza')
            table = qiime2.Artifact.load(table_fp)
            sample_classifier.actions.classify_samples(
                table=table, metadata=self.mdc_chard_fp,
                test_size=0.0, cv=1, n_estimators=10, n_jobs=1,
                estimator='RandomForestClassifier', random_state=123,
                parameter_tuning=False, optimize_feature_selection=False,
                missing_samples='ignore')

    # test that the plugin methods/visualizers work
    def test_regress_samples_ncv(self):
        y_pred, importances = regress_samples_ncv(
            self.table_ecam_fp, self.mdc_ecam_fp, random_state=123,
            n_estimators=2, n_jobs=1, stratify=True, parameter_tuning=True,
            missing_samples='ignore')

    def test_classify_samples_ncv(self):
        y_pred, importances, probabilities = classify_samples_ncv(
            self.table_chard_fp, self.mdc_chard_fp, random_state=123,
            n_estimators=2, n_jobs=1, missing_samples='ignore')

    # test reproducibility of classifier results, probabilities
    def test_classify_samples_ncv_accuracy(self):
        dat = biom.Table(np.array(
            [[4446, 9828, 3208, 776, 118, 4175, 657, 251, 7505, 617],
             [1855, 8716, 3257, 1251, 3205, 2557, 4251, 7405, 1417, 1215],
             [6616, 281, 8616, 291, 261, 253, 9075, 252, 7385, 4068]]),
            observation_ids=['o1', 'o2', 'o3'],
            sample_ids=['s1', 's2', 's3', 's4', 's5',
                        's6', 's7', 's8', 's9', 's10'])
        md = qiime2.CategoricalMetadataColumn(pd.Series(
            ['red', 'red', 'red', 'red', 'red',
             'blue', 'blue', 'blue', 'blue', 'blue'],
            index=pd.Index(['s1', 's2', 's3', 's4', 's5',
                            's6', 's7', 's8', 's9', 's10'],
                           name='sample-id'), name='color'))
        y_pred, importances, probabilities = classify_samples_ncv(
            dat, md, random_state=123, n_estimators=2, n_jobs=1,
            missing_samples='ignore')
        exp_pred = pd.Series(
            ['blue', 'red', 'red', 'blue', 'blue',
             'blue', 'blue', 'red', 'blue', 'blue'],
            index=pd.Index(['s4', 's6', 's1', 's10', 's5', 's8', 's2', 's9',
                            's3', 's7'], dtype='object', name='SampleID'),
            name='prediction')
        exp_importances = pd.DataFrame(
            [0.595111111111111, 0.23155555555555551, 0.17333333333333334],
            index=pd.Index(['o3', 'o1', 'o2'], name='feature'),
            columns=['importance'])
        exp_probabilities = pd.DataFrame(
            [[0.5, 0.5], [0., 1.], [0., 1.], [0.5, 0.5], [0.5, 0.5],
             [0.5, 0.5], [0.5, 0.5], [0., 1.], [1., 0.], [1., 0.]],
            index=pd.Index(['s4', 's6', 's1', 's10', 's5', 's8', 's2', 's9',
                            's3', 's7'], name='SampleID'),
            columns=['blue', 'red'])
        pdt.assert_series_equal(y_pred, exp_pred)
        pdt.assert_frame_equal(importances, exp_importances)
        pdt.assert_frame_equal(probabilities, exp_probabilities)

    # test ncv a second time with KNeighborsRegressor (no feature importance)
    def test_regress_samples_ncv_knn(self):
        y_pred, importances = regress_samples_ncv(
            self.table_ecam_fp, self.mdc_ecam_fp, random_state=123,
            n_estimators=2, n_jobs=1, stratify=False, parameter_tuning=False,
            estimator='KNeighborsRegressor', missing_samples='ignore')

    # test that ncv gives expected results
    def test_regress_samples_ncv_accuracy(self):
        y_pred, importances = regress_samples_ncv(
            self.table_ecam_fp, self.mdc_ecam_fp, random_state=123,
            n_estimators=2, n_jobs=1, missing_samples='ignore')
        pdt.assert_series_equal(y_pred, self.exp_pred)
        pdt.assert_frame_equal(importances, self.exp_imp)

    # test that fit_* methods output consistent importance scores
    def test_fit_regressor(self):
        pipeline, importances = fit_regressor(
            self.table_ecam_fp, self.mdc_ecam_fp, random_state=123,
            n_estimators=2, n_jobs=1, missing_samples='ignore')
        exp_imp = pd.read_csv(
            self.get_data_path('importance_cv.tsv'), sep='\t', header=0,
            index_col=0)
        pdt.assert_frame_equal(importances, exp_imp)

    # just make sure this method runs. Uses the same internal function as
    # fit_regressor, so importance score consistency is covered by the above
    # test.
    def test_fit_classifier(self):
        pipeline, importances = fit_classifier(
            self.table_ecam_fp, self.mdc_ecam_fp, random_state=123,
            n_estimators=2, n_jobs=1, optimize_feature_selection=True,
            parameter_tuning=True, missing_samples='ignore')

    # test that each regressor works and delivers an expected accuracy result
    # when a random seed is set.
    def test_regressors(self):
        for regressor in ['RandomForestRegressor', 'ExtraTreesRegressor',
                          'GradientBoostingRegressor', 'AdaBoostRegressor',
                          'Lasso', 'Ridge', 'ElasticNet',
                          'KNeighborsRegressor', 'LinearSVR', 'SVR']:
            table_fp = self.get_data_path('ecam-table-maturity.qza')
            table = qiime2.Artifact.load(table_fp)
            res = sample_classifier.actions.regress_samples(
                table=table, metadata=self.mdc_ecam_fp,
                test_size=0.5, cv=1, n_estimators=10, n_jobs=1,
                estimator=regressor, random_state=123,
                parameter_tuning=False, optimize_feature_selection=False,
                missing_samples='ignore', stratify=True)
            pred = res[2].view(pd.Series)
            pred, truth = _match_series_or_die(
                pred, self.mdc_ecam_fp.to_series(), 'ignore')
            accuracy = mean_squared_error(truth, pred)
            # TODO: Remove this conditional when
            # https://github.com/qiime2/q2-sample-classifier/issues/193 is
            # closed
            if regressor == 'Ridge':
                self.assertAlmostEqual(
                    accuracy, seeded_results[regressor], places=0,
                    msg='Accuracy of %s regressor was %f, but expected %f' % (
                        regressor, accuracy, seeded_results[regressor]))
            else:
                self.assertAlmostEqual(
                    accuracy, seeded_results[regressor], places=4,
                    msg='Accuracy of %s regressor was %f, but expected %f' % (
                        regressor, accuracy, seeded_results[regressor]))

    # test adaboost base estimator trainer
    def test_train_adaboost_base_estimator(self):
        abe = _train_adaboost_base_estimator(
            self.table_chard_fp, self.mdc_chard_fp, 'Region',
            n_estimators=10, n_jobs=1, cv=3, random_state=None,
            parameter_tuning=True, classification=True,
            missing_samples='ignore')
        self.assertEqual(type(abe.named_steps.est), AdaBoostClassifier)

    # test some invalid inputs/edge cases
    def test_invalids(self):
        estimator, pad, pt = _set_parameters_and_estimator(
            'RandomForestClassifier', self.table_chard_fp, self.md_chard_fp,
            'Region', n_estimators=10, n_jobs=1, cv=1,
            random_state=123, parameter_tuning=False, classification=True,
            missing_samples='ignore')
        regressor, pad, pt = _set_parameters_and_estimator(
            'RandomForestRegressor', self.table_chard_fp, self.md_chard_fp,
            'Region', n_estimators=10, n_jobs=1, cv=1,
            random_state=123, parameter_tuning=False, classification=True,
            missing_samples='ignore')

    def test_split_table_no_rounding_error(self):
        X_train, X_test, y_train, y_test = split_table(
            self.table_chard_fp, self.mdc_chard_fp, test_size=0.5,
            random_state=123, stratify=True, missing_samples='ignore')
        self.assertEqual(len(X_train.ids()) + len(X_test.ids()), 21)
        self.assertEqual(y_train.shape[0] + y_test.shape[0], 21)

    def test_split_table_no_split(self):
<<<<<<< HEAD
        X_train, X_test, y_train, y_test = split_table(
            self.table_chard_fp, self.mdc_chard_fp, test_size=0.0,
            random_state=123, stratify=True, missing_samples='ignore')
        self.assertEqual(len(X_train.ids()), 21)
        self.assertEqual(y_train.shape[0], 21)
=======
        with self.assertWarnsRegex(Warning, "not representative of "
                                   "your model's performance"):
            X_train, X_test = split_table(
                self.table_chard_fp, self.mdc_chard_fp, test_size=0.0,
                random_state=123, stratify=True, missing_samples='ignore')
            self.assertEqual(len(X_train.ids()), 21)
>>>>>>> c0a6364d

    def test_split_table_invalid_test_size(self):
        with self.assertRaisesRegex(ValueError, "at least two samples"):
            X_train, X_test, y_train, y_test = split_table(
                self.table_chard_fp, self.mdc_chard_fp, test_size=1.0,
                random_state=123, stratify=True, missing_samples='ignore')

    def test_split_table_percnorm(self):
        X_train, X_test, y_train, y_test = split_table(
            self.table_percnorm, self.mdc_percnorm, test_size=0.5,
            random_state=123, stratify=True, missing_samples='ignore')
        self.assertEqual(len(X_train.ids()) + len(X_test.ids()), 4)
        self.assertEqual(y_train.shape[0] + y_test.shape[0], 4)

    # test experimental functions
    def test_detect_outliers(self):
        detect_outliers(self.table_chard_fp, self.md_chard_fp,
                        random_state=123, n_jobs=1, contamination=0.05)

    def test_detect_outliers_with_subsets(self):
        detect_outliers(self.table_chard_fp, self.md_chard_fp,
                        random_state=123, n_jobs=1, contamination=0.05,
                        subset_column='Vineyard', subset_value=1)

    def test_detect_outliers_raise_error_on_missing_subset_data(self):
        with self.assertRaisesRegex(ValueError, "must both be provided"):
            detect_outliers(self.table_chard_fp, self.md_chard_fp,
                            random_state=123, n_jobs=1, contamination=0.05,
                            subset_column='Vineyard', subset_value=None)
        with self.assertRaisesRegex(ValueError, "must both be provided"):
            detect_outliers(self.table_chard_fp, self.md_chard_fp,
                            random_state=123, n_jobs=1, contamination=0.05,
                            subset_column=None, subset_value=1)

    # just test that this works by making sure a classifier trained on samples
    # x, y, and z predicts the correct metadata values for those same samples.
    def test_predict_classifications(self):
        for classifier in ['RandomForestClassifier', 'ExtraTreesClassifier',
                           'GradientBoostingClassifier', 'AdaBoostClassifier',
                           'LinearSVC', 'SVC', 'KNeighborsClassifier']:
            estimator, importances = fit_classifier(
                self.table_chard_fp, self.mdc_chard_fp, random_state=123,
                n_estimators=2, estimator=classifier, n_jobs=1,
                missing_samples='ignore')
            pred, prob = predict_classification(self.table_chard_fp, estimator)
            exp = self.mdc_chard_fp.to_series().reindex(pred.index).dropna()
            # reindex both pred and exp because not all samples present in pred
            # are present in the metadata! (hence missing_samples='ignore')
            sample_ids = pred.index.intersection(exp.index)
            pred = pred.loc[sample_ids]
            exp = exp.loc[sample_ids]
            # verify predictions:
            # test that expected number of correct results is achieved (these
            # are mostly quite high as we would expect (total n=21))
            correct_results = np.sum(pred == exp)
            self.assertEqual(
                correct_results, seeded_predict_results[classifier],
                msg='Accuracy of %s classifier was %f, but expected %f' % (
                    classifier, correct_results,
                    seeded_predict_results[classifier]))
            # verify probabilities
            # test whether all are in correct range (0 to 1)
            ls_pred_classes = prob.columns.tolist()
            ls_correct_range = [col for col in ls_pred_classes if
                                prob[col].between(
                                    0, 1, inclusive=True).all()]
            self.assertEqual(len(ls_correct_range), prob.shape[1],
                             msg='Predicted probabilities of class {}'
                             'are not in range [0,1]'.format(
                [col for col in ls_pred_classes
                 if col not in ls_correct_range]))

    def test_predict_regressions(self):
        for regressor in ['RandomForestRegressor', 'ExtraTreesRegressor',
                          'GradientBoostingRegressor', 'AdaBoostRegressor',
                          'Lasso', 'Ridge', 'ElasticNet',
                          'KNeighborsRegressor', 'SVR', 'LinearSVR']:
            estimator, importances = fit_regressor(
                self.table_ecam_fp, self.mdc_ecam_fp, random_state=123,
                n_estimators=2, estimator=regressor, n_jobs=1,
                missing_samples='ignore')
            pred = predict_regression(self.table_ecam_fp, estimator)
            exp = self.mdc_ecam_fp.to_series()
            # reindex both pred and exp because not all samples present in pred
            # are present in the metadata! (hence missing_samples='ignore')
            sample_ids = pred.index.intersection(exp.index)
            pred = pred.loc[sample_ids]
            exp = exp.loc[sample_ids]
            # test that expected MSE is achieved (these are mostly quite high
            # as we would expect)
            mse = mean_squared_error(exp, pred)
            # TODO: Remove this conditional when
            # https://github.com/qiime2/q2-sample-classifier/issues/193 is
            # closed
            if regressor == 'Ridge':
                self.assertAlmostEqual(
                    mse, seeded_predict_results[regressor], places=4,
                    msg='Accuracy of %s regressor was %f, but expected %f' % (
                        regressor, mse, seeded_predict_results[regressor]))
            else:
                self.assertAlmostEqual(
                    mse, seeded_predict_results[regressor],
                    msg='Accuracy of %s regressor was %f, but expected %f' % (
                        regressor, mse, seeded_predict_results[regressor]))

    # make sure predict still works when features are given in a different
    # order from training set.
    def test_predict_feature_order_aint_no_thing(self):
        table = self.table_ecam_fp
        estimator, importances = fit_regressor(
            table, self.mdc_ecam_fp, random_state=123, n_estimators=2,
            n_jobs=1, missing_samples='ignore')

        # randomly shuffle and reorder features in biom table.
        feature_ids = table.ids(axis='observation')
        # look ma no seed! we should get the same result no matter the order.
        np.random.shuffle(feature_ids)
        shuffled_table = table.sort_order(feature_ids, axis='observation')

        # now predict values on shuffled data
        pred = predict_regression(shuffled_table, estimator)
        exp = self.mdc_ecam_fp.to_series()
        # reindex both pred and exp because not all samples present in pred
        # are present in the metadata! (hence missing_samples='ignore')
        sample_ids = pred.index.intersection(exp.index)
        pred = pred.loc[sample_ids]
        exp = exp.loc[sample_ids]
        # test that expected MSE is achieved (these are mostly quite high
        # as we would expect)
        mse = mean_squared_error(exp, pred)
        self.assertAlmostEqual(
            mse, seeded_predict_results['RandomForestRegressor'])


seeded_results = {
    'RandomForestClassifier': 0.63636363636363635,
    'ExtraTreesClassifier': 0.454545454545,
    'GradientBoostingClassifier': 0.272727272727,
    'AdaBoostClassifier': 0.272727272727,
    'LinearSVC': 0.818182,
    'SVC': 0.36363636363636365,
    'KNeighborsClassifier': 0.363636363636,
    'RandomForestRegressor': 23.226508,
    'ExtraTreesRegressor': 19.725397,
    'GradientBoostingRegressor': 34.157100,
    'AdaBoostRegressor': 30.920635,
    'Lasso': 722.827623,
    'Ridge': 521.195194222418,
    'ElasticNet': 618.532273,
    'KNeighborsRegressor': 44.7847619048,
    'LinearSVR': 511.816385601,
    'SVR': 51.325146}

seeded_predict_results = {
    'RandomForestClassifier': 18,
    'ExtraTreesClassifier': 21,
    'GradientBoostingClassifier': 21,
    'AdaBoostClassifier': 21,
    'LinearSVC': 21,
    'SVC': 12,
    'KNeighborsClassifier': 14,
    'RandomForestRegressor': 7.4246031746,
    'ExtraTreesRegressor': 0.,
    'GradientBoostingRegressor': 50.1955883469,
    'AdaBoostRegressor': 9.7857142857142865,
    'Lasso': 0.173138653701,
    'Ridge': 2.694020055323081e-05,
    'ElasticNet': 0.0614243397637,
    'KNeighborsRegressor': 26.8625396825,
    'SVR': 37.86704865859832,
    'LinearSVR': 0.0099912565770459132}<|MERGE_RESOLUTION|>--- conflicted
+++ resolved
@@ -412,20 +412,12 @@
         self.assertEqual(y_train.shape[0] + y_test.shape[0], 21)
 
     def test_split_table_no_split(self):
-<<<<<<< HEAD
-        X_train, X_test, y_train, y_test = split_table(
-            self.table_chard_fp, self.mdc_chard_fp, test_size=0.0,
-            random_state=123, stratify=True, missing_samples='ignore')
-        self.assertEqual(len(X_train.ids()), 21)
-        self.assertEqual(y_train.shape[0], 21)
-=======
         with self.assertWarnsRegex(Warning, "not representative of "
                                    "your model's performance"):
             X_train, X_test = split_table(
                 self.table_chard_fp, self.mdc_chard_fp, test_size=0.0,
                 random_state=123, stratify=True, missing_samples='ignore')
             self.assertEqual(len(X_train.ids()), 21)
->>>>>>> c0a6364d
 
     def test_split_table_invalid_test_size(self):
         with self.assertRaisesRegex(ValueError, "at least two samples"):
