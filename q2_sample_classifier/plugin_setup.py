--- conflicted
+++ resolved
@@ -229,13 +229,9 @@
              ('predictions', SampleData[ClassifierPredictions])
              ] + pipeline_outputs + [
         ('probabilities', SampleData[Probabilities]),
-<<<<<<< HEAD
         ('heatmap', Visualization),
         ('training_targets', SampleData[TrueTargets]),
         ('test_targets', SampleData[TrueTargets])],
-=======
-        ('heatmap', Visualization)],
->>>>>>> c0a6364d
     input_descriptions={'table': input_descriptions['table']},
     parameter_descriptions=classifier_pipeline_parameter_descriptions,
     output_descriptions={
