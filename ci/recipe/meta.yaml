--- conflicted
+++ resolved
@@ -29,13 +29,8 @@
     - qiime2 {{ release }}.*
     - q2-types {{ release }}.*
     - q2templates {{ release }}.*
-<<<<<<< HEAD
     - q2-feature-table {{ release }}.*
     - q2-longitudinal {{ release }}.*
-    # HACK: pinning due to bad build on conda-forge
-    - harfbuzz 1.7.6
-=======
->>>>>>> 5fc7c78e
 
 test:
   imports:
